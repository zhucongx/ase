--- conflicted
+++ resolved
@@ -1,25 +1,28 @@
-"Demonstrates molecular dynamics for isolated particles."
+"""Demonstrates molecular dynamics for isolated particles."""
+from __future__ import print_function
 
-from ase.calculators.emt import EMT
 from ase.cluster.cubic import FaceCenteredCubic
 from ase.optimize import QuasiNewton
-from ase.md.velocitydistribution import MaxwellBoltzmannDistribution, \
-                                        Stationary, ZeroRotation
+from ase.md.velocitydistribution import (MaxwellBoltzmannDistribution,
+                                         Stationary, ZeroRotation)
 from ase.md.verlet import VelocityVerlet
 from ase import units
 
 # Use Asap for a huge performance increase if it is installed
-useAsap = True
+use_asap = True
 
-if useAsap:
+if use_asap:
     from asap3 import EMT
     size = 4
 else:
+    from ase.calculators.emt import EMT
     size = 2
 
 # Set up a nanoparticle
-atoms = FaceCenteredCubic('Cu', surfaces=[[1,0,0],[1,1,0],[1,1,1]],
-                          layers=(size,size,size), vacuum=4)
+atoms = FaceCenteredCubic('Cu',
+                          surfaces=[[1, 0, 0], [1, 1, 0], [1, 1, 1]],
+                          layers=(size, size, size),
+                          vacuum=4)
 
 # Describe the interatomic interactions with the Effective Medium Theory
 atoms.set_calculator(EMT())
@@ -29,24 +32,23 @@
 qn.run(0.001, 10)
 
 # Set the momenta corresponding to T=1200K
-MaxwellBoltzmannDistribution(atoms, 1200*units.kB)
-Stationary(atoms) # zero linear momentum
-ZeroRotation(atoms) # zero angular momentum
+MaxwellBoltzmannDistribution(atoms, 1200 * units.kB)
+Stationary(atoms)  # zero linear momentum
+ZeroRotation(atoms)  # zero angular momentum
 
 # We want to run MD using the VelocityVerlet algorithm.
-dyn = VelocityVerlet(atoms, 5*units.fs, trajectory='moldyn4.traj') # save trajectory.
 
-#Function to print the potential, kinetic and total energy.
-def printenergy(a=atoms):    #store a reference to atoms in the definition.
+# Save trajectory:
+dyn = VelocityVerlet(atoms, 5 * units.fs, trajectory='moldyn4.traj')
+
+
+def printenergy(a=atoms):  # store a reference to atoms in the definition.
+    """Function to print the potential, kinetic and total energy."""
     epot = a.get_potential_energy() / len(a)
     ekin = a.get_kinetic_energy() / len(a)
-<<<<<<< HEAD
-    print(("Energy per atom: Epot = %.3feV  Ekin = %.3feV (T=%3.0fK)  Etot = %.3feV" %
-           (epot, ekin, ekin/(1.5*units.kB), epot+ekin)))
-=======
-    print("Energy per atom: Epot = %.3feV  Ekin = %.3feV (T=%3.0fK)  Etot = %.3feV" %
-          (epot, ekin, ekin/(1.5*units.kB), epot+ekin))
->>>>>>> 2c61df73
+    print('Energy per atom: Epot = %.3feV  Ekin = %.3feV (T=%3.0fK)  '
+          'Etot = %.3feV' % (epot, ekin, ekin / (1.5 * units.kB), epot + ekin))
+
 dyn.attach(printenergy, interval=10)
 
 # Now run the dynamics
