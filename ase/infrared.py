--- conflicted
+++ resolved
@@ -1,355 +1 @@
-<<<<<<< HEAD
-from __future__ import print_function
-
-# -*- coding: utf-8 -*-
-
-"""Infrared intensities"""
-
-import pickle
-from math import sin, pi, sqrt, exp, log
-from sys import stdout
-
-import numpy as np
-
-import ase.units as units
-from ase.io.trajectory import PickleTrajectory
-from ase.parallel import rank, barrier, parprint, paropen
-from ase.vibrations import Vibrations
-
-
-class InfraRed(Vibrations):
-    """Class for calculating vibrational modes and infrared intensities
-    using finite difference.
-
-    The vibrational modes are calculated from a finite difference
-    approximation of the Dynamical matrix and the IR intensities from
-    a finite difference approximation of the gradient of the dipole
-    moment. The method is described in:
-
-      D. Porezag, M. R. Pederson:
-      "Infrared intensities and Raman-scattering activities within
-      density-functional theory",
-      Phys. Rev. B 54, 7830 (1996)
-
-    The calculator object (calc) linked to the Atoms object (atoms) must 
-    have the attribute:
-    
-    >>> calc.get_dipole_moment(atoms)
-
-    In addition to the methods included in the ``Vibrations`` class
-    the ``InfraRed`` class introduces two new methods;
-    *get_spectrum()* and *write_spectra()*. The *summary()*, *get_energies()*, 
-    *get_frequencies()*, *get_spectrum()* and *write_spectra()*
-    methods all take an optional *method* keyword.  Use
-    method='Frederiksen' to use the method described in:
-
-      T. Frederiksen, M. Paulsson, M. Brandbyge, A. P. Jauho:
-      "Inelastic transport theory from first-principles: methodology
-      and applications for nanoscale devices", 
-      Phys. Rev. B 75, 205413 (2007) 
-
-    atoms: Atoms object
-        The atoms to work on.
-    indices: list of int
-        List of indices of atoms to vibrate.  Default behavior is
-        to vibrate all atoms.
-    name: str
-        Name to use for files.
-    delta: float
-        Magnitude of displacements.
-    nfree: int
-        Number of displacements per degree of freedom, 2 or 4 are
-        supported. Default is 2 which will displace each atom +delta
-        and -delta in each cartesian direction.
-    directions: list of int
-        Cartesian coordinates to calculate the gradient of the dipole moment in. 
-        For example directions = 2 only dipole moment in the z-direction will
-        be considered, whereas for directions = [0, 1] only the dipole
-        moment in the xy-plane will be considered. Default behavior is to
-        use the dipole moment in all directions.
-
-    Example:
-    
-    >>> from ase.io import read
-    >>> from ase.calculators.vasp import Vasp
-    >>> from ase.infrared import InfraRed
-    >>> water = read('water.traj')  # read pre-relaxed structure of water molecule
-    >>> calc = Vasp(prec='Accurate',
-    ...             ediff=1E-8,
-    ...             isym=0,
-    ...             idipol=4,       # calculate the total dipole moment
-    ...             dipol=water.get_center_of_mass(scaled=True),
-    ...             ldipol=True)
-    >>> water.set_calculator(calc)
-    >>> ir = InfraRed(water)
-    >>> ir.run()
-    >>> ir.summary()
-    -------------------------------------
-    Mode    Frequency        Intensity
-    #    meV     cm^-1   (D/Å)^2 amu^-1
-    -------------------------------------
-    0   16.9i    136.2i     1.6108
-    1   10.5i     84.9i     2.1682
-    2    5.1i     41.1i     1.7327
-    3    0.3i      2.2i     0.0080
-    4    2.4      19.0      0.1186
-    5   15.3     123.5      1.4956
-    6  195.5    1576.7      1.6437
-    7  458.9    3701.3      0.0284
-    8  473.0    3814.6      1.1812
-    -------------------------------------
-    Zero-point energy: 0.573 eV
-    Static dipole moment: 1.833 D
-    Maximum force on atom in `equilibrium`: 0.0026 eV/Å
-
-
-
-    This interface now also works for calculator 'siesta', 
-    (added get_dipole_moment for siesta).
-
-    Example:
-
-    >>> #!/usr/bin/env python
-
-    >>> from ase.io import read
-    >>> from ase.calculators.siesta import Siesta
-    >>> from ase.infrared import InfraRed
-
-    >>> bud = read('bud1.xyz')
-
-    >>> calc = Siesta(label='bud',
-    ...       meshcutoff=250 * Ry,
-    ...       basis='DZP',
-    ...       kpts=[1, 1, 1])
-
-    >>> calc.set_fdf('DM.MixingWeight', 0.08)
-    >>> calc.set_fdf('DM.NumberPulay', 3)
-    >>> calc.set_fdf('DM.NumberKick', 20)
-    >>> calc.set_fdf('DM.KickMixingWeight', 0.15)
-    >>> calc.set_fdf('SolutionMethod',      'Diagon')
-    >>> calc.set_fdf('MaxSCFIterations', 500)
-    >>> calc.set_fdf('PAO.BasisType',  'split')
-    >>> #50 meV = 0.003674931 * Ry
-    >>> calc.set_fdf('PAO.EnergyShift', 0.003674931 * Ry )
-    >>> calc.set_fdf('LatticeConstant', 1.000000 * Ang)
-    >>> calc.set_fdf('WriteCoorXmol',       'T')
-
-    >>> bud.set_calculator(calc)
-
-    >>> ir = InfraRed(bud)
-    >>> ir.run()
-    >>> ir.summary()
-
-
-
-
-    """
-    def __init__(self, atoms, indices=None, name='ir', delta=0.01, nfree=2, directions=None):
-        assert nfree in [2, 4]
-        self.atoms = atoms
-        if atoms.constraints:
-            print("WARNING! \n Your Atoms object is constrained. Some forces may be unintended set to zero. \n")
-        self.calc = atoms.get_calculator()
-        if indices is None:
-            indices = list(range(len(atoms)))
-        self.indices = np.asarray(indices)
-        self.nfree = nfree
-        self.name = name+'-d%.3f' % delta
-        self.delta = delta
-        self.H = None
-        if directions is None:
-            self.directions = np.asarray([0, 1, 2])
-        else:
-            self.directions = np.asarray(directions)
-        self.ir = True
-
-    def read(self, method='standard', direction='central'):
-        self.method = method.lower()
-        self.direction = direction.lower()
-        assert self.method in ['standard', 'frederiksen']
-        if direction != 'central':
-            raise NotImplementedError('Only central difference is implemented at the moment.')
-
-        # Get "static" dipole moment and forces
-        name = '%s.eq.pckl' % self.name
-        [forces_zero, dipole_zero] = pickle.load(open(name))
-        self.dipole_zero = (sum(dipole_zero**2)**0.5) / units.Debye
-        self.force_zero = max([sum((forces_zero[j])**2)**0.5 for j in self.indices])
-
-        ndof = 3 * len(self.indices)
-        H = np.empty((ndof, ndof))
-        dpdx = np.empty((ndof, 3))
-        r = 0
-        for a in self.indices:
-            for i in 'xyz':
-                name = '%s.%d%s' % (self.name, a, i)
-                [fminus, dminus] = pickle.load(open(name + '-.pckl'))
-                [fplus, dplus] = pickle.load(open(name + '+.pckl'))
-                if self.nfree == 4:
-                    [fminusminus, dminusminus] = pickle.load(open(name + '--.pckl'))
-                    [fplusplus, dplusplus] = pickle.load(open(name + '++.pckl'))
-                if self.method == 'frederiksen':
-                    fminus[a] += -fminus.sum(0)
-                    fplus[a] += -fplus.sum(0)
-                    if self.nfree == 4:
-                        fminusminus[a] += -fminus.sum(0)
-                        fplusplus[a] += -fplus.sum(0)
-                if self.nfree == 2:
-                    H[r] = (fminus - fplus)[self.indices].ravel() / 2.0
-                    dpdx[r] = (dminus - dplus)
-                if self.nfree == 4:
-                    H[r] = (-fminusminus+8*fminus-8*fplus+fplusplus)[self.indices].ravel() / 12.0
-                    dpdx[r] = (-dplusplus + 8*dplus - 8*dminus +dminusminus) / 6.0
-                H[r] /= 2 * self.delta
-                dpdx[r] /= 2 * self.delta
-                for n in range(3):
-                    if n not in self.directions:
-                        dpdx[r][n] = 0
-                        dpdx[r][n] = 0
-                r += 1
-        # Calculate eigenfrequencies and eigenvectors
-        m = self.atoms.get_masses()
-        H += H.copy().T
-        self.H = H
-        m = self.atoms.get_masses()
-        self.im = np.repeat(m[self.indices]**-0.5, 3)
-        omega2, modes = np.linalg.eigh(self.im[:, None] * H * self.im)
-        self.modes = modes.T.copy()
-
-        # Calculate intensities
-        dpdq = np.array([dpdx[j]/sqrt(m[self.indices[j/3]]*units._amu/units._me) for j in range(ndof)])
-        dpdQ = np.dot(dpdq.T, modes)
-        dpdQ = dpdQ.T
-        intensities = np.array([sum(dpdQ[j]**2) for j in range(ndof)])
-        # Conversion factor:
-        s = units._hbar * 1e10 / sqrt(units._e * units._amu)
-        self.hnu = s * omega2.astype(complex)**0.5
-        # Conversion factor from atomic units to (D/Angstrom)^2/amu.
-        conv = (1.0 / units.Debye)**2*units._amu/units._me
-        self.intensities = intensities*conv
-
-    def intensity_prefactor(self, intensity_unit):
-        if intensity_unit == '(D/A)2/amu':
-            return 1.0, '(D/Å)^2 amu^-1'
-        elif intensity_unit == 'km/mol':
-            # conversion factor from Porezag PRB 54 (1996) 7830
-            return 42.255, 'km/mol'
-        else:
-            raise RuntimeError('Intensity unit >' + intensity_unit +
-                               '< unknown.')
-
-    def summary(self, method='standard', direction='central', 
-                intensity_unit='(D/A)2/amu', log=stdout):
-        hnu = self.get_energies(method, direction)
-        s = 0.01 * units._e / units._c / units._hplanck
-        iu, iu_string = self.intensity_prefactor(intensity_unit)
-        if intensity_unit == '(D/A)2/amu':
-            iu_format = '%9.4f'
-        elif intensity_unit == 'km/mol':
-            iu_string = '   ' + iu_string
-            iu_format = ' %7.1f'
-        if isinstance(log, str):
-            log = paropen(log, 'a')
-
-        parprint('-------------------------------------', file=log)
-        parprint(' Mode    Frequency        Intensity', file=log)
-        parprint('  #    meV     cm^-1   ' + iu_string, file=log)
-        parprint('-------------------------------------', file=log)
-        for n, e in enumerate(hnu):
-            if e.imag != 0:
-                c = 'i'
-                e = e.imag
-            else:
-                c = ' '
-            parprint(('%3d %6.1f%s  %7.1f%s  ' + iu_format) % 
-                     (n, 1000 * e, c, s * e, c, iu * self.intensities[n]),
-                     file=log)
-        parprint('-------------------------------------', file=log)
-        parprint('Zero-point energy: %.3f eV' % self.get_zero_point_energy(), 
-                file=log)
-        parprint('Static dipole moment: %.3f D' % self.dipole_zero, file=log)
-        parprint('Maximum force on atom in `equilibrium`: %.4f eV/Å' % 
-                  self.force_zero, file=log)
-        parprint(file=log)
-
-    def get_spectrum(self, start=800, end=4000, npts=None, width=4, 
-                     type='Gaussian', method='standard', direction='central', 
-                     intensity_unit='(D/A)2/amu', normalize=False):
-        """Get infrared spectrum.
-
-        The method returns wavenumbers in cm^-1 with corresponding 
-        absolute infrared intensity.
-        Start and end point, and width of the Gaussian/Lorentzian should 
-        be given in cm^-1.
-        normalize=True ensures the integral over the peaks to give the 
-        intensity.
-        """
-
-        self.type = type.lower()
-        assert self.type in ['gaussian', 'lorentzian']
-        if not npts: 
-            npts = (end-start)/width*10+1
-        frequencies = self.get_frequencies(method, direction).real
-        intensities = self.intensities
-        prefactor = 1 
-        if type == 'lorentzian':
-            intensities = intensities * width * pi / 2.
-            if normalize:
-                prefactor = 2. / width / pi
-        else:
-            sigma = width / 2. / sqrt(2. * log(2.))
-            if normalize:
-                prefactor = 1. / sigma / sqrt(2 * pi)
-        #Make array with spectrum data
-        spectrum = np.empty(npts,np.float)
-        energies = np.empty(npts,np.float)
-        ediff = (end-start)/float(npts-1)
-        energies = np.arange(start, end+ediff/2, ediff)
-        for i, energy in enumerate(energies):
-            energies[i] = energy
-            if type == 'lorentzian':
-                spectrum[i] = (intensities * 0.5 * width / pi / (
-                        (frequencies - energy)**2 + 0.25 * width**2)).sum()
-            else:
-                spectrum[i] = (intensities * 
-                               np.exp(-(frequencies - energy)**2 / 
-                                       2. / sigma**2)).sum()
-        return [energies, prefactor * spectrum]
-
-    def write_spectra(self, out='ir-spectra.dat', start=800, end=4000, 
-                      npts=None, width=10, 
-                      type='Gaussian', method='standard', direction='central', 
-                      intensity_unit='(D/A)2/amu', normalize=False):
-        """Write out infrared spectrum to file.
-
-        First column is the wavenumber in cm^-1, the second column the 
-        absolute infrared intensities, and
-        the third column the absorbance scaled so that data runs 
-        from 1 to 0. Start and end 
-        point, and width of the Gaussian/Lorentzian should be given 
-        in cm^-1."""
-        energies, spectrum = self.get_spectrum(start, end, npts, width, 
-                                               type, method, direction, 
-                                               normalize)
-
-        #Write out spectrum in file. First column is absolute intensities. 
-        #Second column is absorbance scaled so that data runs from 1 to 0
-        spectrum2 = 1. - spectrum / spectrum.max()
-        outdata = np.empty([len(energies), 3])
-        outdata.T[0] = energies
-        outdata.T[1] = spectrum
-        outdata.T[2] = spectrum2
-        fd = open(out, 'w')
-        fd.write('# %s folded, width=%g cm^-1\n' % (type.title(), width))
-        iu, iu_string = self.intensity_prefactor(intensity_unit)
-        if normalize:
-            iu_string = 'cm ' + iu_string
-        fd.write('# [cm^-1] %14s\n' % ('[' + iu_string + ']'))
-        for row in outdata:
-            fd.write('%.3f  %15.5e  %15.5e \n' % 
-                     (row[0], iu * row[1], row[2]))
-        fd.close()
-        #np.savetxt(out, outdata, fmt='%.3f  %15.5e  %15.5e')
-=======
-from vibrations.infrared import InfraRed
->>>>>>> 2c61df73
+from vibrations.infrared import InfraRed