--- conflicted
+++ resolved
@@ -173,18 +173,9 @@
     fd.write('#Created using the Atomic Simulation Environment (ASE)#\n')
     fd.write('#######################################################\n\n')
 
-<<<<<<< HEAD
-    fformat = '%{0}.{1}f'.format(precision + 3, precision)
-
-    cell_block_format = '    ' + ' '.join([fformat] * 3) + '\n'
-    for line in atoms.get_cell():
-        fd.write(cell_block_format % tuple(line))
-    fd.write('%ENDBLOCK LATTICE_CART\n\n\n')
-=======
     # To write this we simply use the existing Castep calculator, or create
     # one
     from ase.calculators.castep import Castep, CastepCell
->>>>>>> 72becbdd
 
     try:
         has_cell = isinstance(atoms.calc.cell, CastepCell)
@@ -209,12 +200,6 @@
         pos_keyword = 'positions_abs'
         positions = atoms.get_positions()
 
-<<<<<<< HEAD
-    # Gather the data that will be used to generate the block
-    pos_block_data = []
-    pos_block_format = '%s ' + ' '.join([fformat] * 3)
-=======
->>>>>>> 72becbdd
     if atoms.has('castep_custom_species'):
         elems = atoms.get_array('castep_custom_species')
     else:
@@ -459,31 +444,6 @@
         'pbc': True
     }
 
-<<<<<<< HEAD
-    def get_tokens(lines, l, maxsplit=0, has_species=False):
-        """Tokenizes one line of a *cell file."""
-        comment_chars = '#!;'
-        separator_re = '[\\s=:]+'
-        while l < len(lines):
-            line = lines[l].strip()
-            if len(line) == 0 or line[0] in comment_chars:
-                l += 1
-                continue
-            else:
-                # Remove comments
-                line = re.split('[{0}]+'.format(comment_chars), line, 1)[0]
-                # Tokenize
-                # If we expect a species symbol to be in there, we take it out
-                # first:
-                if has_species:
-                    species, line = line.split(None, 1)
-                    tokens = [species]
-                else:
-                    tokens = []
-                tokens += re.split(separator_re, line.strip(), maxsplit)
-                return tokens, l + 1
-        tokens = ''
-=======
     # Start by looking for the lattice
     lat_keywords = map(celldict.__contains__, ('lattice_cart', 'lattice_abc'))
     if all(lat_keywords):
@@ -492,7 +452,6 @@
     elif not any(lat_keywords):
         raise ValueError('Cell file must contain at least one between '
                          'LATTICE_ABC and LATTICE_CART')
->>>>>>> 72becbdd
 
     if 'lattice_abc' in celldict:
 
@@ -531,8 +490,8 @@
                           'three lattice vectors in invalid %BLOCK '
                           'LATTICE_CART')
 
-        aargs['cell'] = map(lambda lt: map(lambda x: float(x)*u, lt[:3]), 
-                            line_tokens)
+        aargs['cell'] = list(map(lambda lt: map(lambda x: float(x)*u, lt[:3]), 
+                                 line_tokens))
 
     # Now move on to the positions
     pos_keywords = map(celldict.__contains__,
@@ -619,209 +578,6 @@
     # Ionic constraints
     raw_constraints = {}
 
-<<<<<<< HEAD
-    l = 0
-    while l < len(lines):
-        tokens, l = get_tokens(lines, l)
-        if not tokens:
-            continue
-        elif tokens[0].upper() == '%BLOCK':
-
-            block_name = tokens[1].upper()
-
-            if block_name == 'LATTICE_CART' and not have_lat:
-                tokens, l = get_tokens(lines, l)
-                u = 1.0
-                if len(tokens) == 1:
-                    u = cell_units.get(tokens[0], 1)
-                    if tokens[0] not in cell_units:
-                        warnings.warn('read_cell: Warning - ignoring invalid'
-                                      ' unit specifier in %BLOCK LATTICE_CART '
-                                      '(assuming Angstrom instead)')
-                    tokens, l = get_tokens(lines, l)
-                for _ in range(3):
-                    lat_vec = [float(a) * u for a in tokens[0:3]]
-                    lat.append(lat_vec)
-                    tokens, l = get_tokens(lines, l)
-                if tokens[0].upper() != '%ENDBLOCK':
-                    warnings.warn('read_cell: Warning - ignoring more than '
-                                  'three lattice vectors in invalid %BLOCK '
-                                  'LATTICE_CART %s ...' % tokens[0].upper())
-                have_lat = True
-
-            elif block_name == 'LATTICE_ABC' and not have_lat:
-                tokens, l = get_tokens(lines, l)
-                u = 1.0
-                if len(tokens) == 1:
-                    u = cell_units.get(tokens[0], 1)
-                    if tokens[0] not in cell_units:
-                        warnings.warn('read_cell: Warning - ignoring invalid '
-                                      'unit specifier in %BLOCK LATTICE_ABC '
-                                      '(assuming Angstrom instead)')
-                    tokens, l = get_tokens(lines, l)
-                a, b, c = [float(p) * u for p in tokens[0:3]]
-                tokens, l = get_tokens(lines, l)
-                alpha, beta, gamma = [np.radians(float(phi))
-                                      for phi in tokens[0:3]]
-                tokens, l = get_tokens(lines, l)
-                if tokens[0].upper() != '%ENDBLOCK':
-                    warnings.warn('read_cell: Warning - ignoring additional '
-                                  'lines in invalid %BLOCK LATTICE_ABC')
-                lat_a = [a, 0, 0]
-                lat_b = [b * np.cos(gamma), b * np.sin(gamma), 0]
-                lat_c1 = c * np.cos(beta)
-                lat_c2 = c * ((np.cos(alpha) - np.cos(beta) * np.cos(gamma)) /
-                              np.sin(gamma))
-                lat_c3 = np.sqrt(c * c - lat_c1 * lat_c1 - lat_c2 * lat_c2)
-                lat_c = [lat_c1, lat_c2, lat_c3]
-                lat = [lat_a, lat_b, lat_c]
-                have_lat = True
-
-            elif block_name in ('POSITIONS_ABS',
-                                'POSITIONS_FRAC') and not have_pos:
-                pos_frac = (block_name == 'POSITIONS_FRAC')
-                u = 1.0
-                if not pos_frac:
-                    # Check for units
-                    l_start = l
-                    tokens, l = get_tokens(lines, l)
-                    if len(tokens) == 1:
-                        u = cell_units.get(tokens[0], 1)
-                        if tokens[0] not in cell_units:
-                            warnings.warn('read_cell: Warning - ignoring '
-                                          'invalid unit specifier in %BLOCK '
-                                          'POSITIONS_ABS (assuming Angstrom '
-                                          'instead)')
-                        tokens, l = get_tokens(lines, l)
-                    else:
-                        l = l_start
-                # fix to be able to read initial spin assigned on the atoms
-                tokens, l = get_tokens(lines, l, maxsplit=4, has_species=True)
-                while len(tokens) >= 4:
-                    # Now, process the whole 'species' thing
-                    spec_custom = tokens[0].split(':', 1)
-                    elem = spec_custom[0]
-                    if len(spec_custom) > 1 and custom_species is None:
-                        # Add it to the custom info!
-                        custom_species = list(spec)
-                    spec.append(elem)
-                    if custom_species is not None:
-                        custom_species.append(tokens[0])
-                    pos.append([float(p) * u for p in tokens[1:4]])
-                    if len(tokens) > 4:
-                        get_add_info(add_info_arrays, tokens[4])
-                    else:
-                        get_add_info(add_info_arrays)
-                    tokens, l = get_tokens(lines, l, maxsplit=4,
-                                           has_species=True)
-                if tokens[0].upper() != '%ENDBLOCK':
-                    warnings.warn('read_cell: Warning - ignoring invalid lines'
-                                  ' in%%BLOCK '
-                                  '%s:\n\t %s' % (block_name, tokens))
-                have_pos = True
-
-            elif block_name == 'SPECIES_POT':
-                if not _fallback:
-                    tokens, l = get_tokens(lines, l, has_species=True)
-                    while tokens and not tokens[0].upper() == '%ENDBLOCK':
-                        if len(tokens) == 2:
-                            calc.cell.species_pot = tuple(tokens)
-                        tokens, l = get_tokens(lines, l, has_species=True)
-            elif block_name == 'IONIC_CONSTRAINTS':
-
-                while True:
-                    if tokens and tokens[0].upper() == '%ENDBLOCK':
-                        break
-                    tokens, l = get_tokens(lines, l)
-                    if not len(tokens) == 6:
-                        continue
-                    _, species, nic, x, y, z = tokens
-                    # convert xyz to floats
-                    x = float(x)
-                    y = float(y)
-                    z = float(z)
-
-                    nic = int(nic)
-                    if (species, nic) not in raw_constraints:
-                        raw_constraints[(species, nic)] = []
-                    raw_constraints[(species, nic)].append(np.array(
-                                                           [x, y, z]))
-            elif block_name == 'SYMMETRY_OPS':
-                # Parse the symmetry operations, create a spacegroup
-                rotations = []
-                translations = []
-                while tokens[0].upper() != '%ENDBLOCK':
-                    # Read in blocks of four
-                    for i in range(4):
-                        tokens, l = get_tokens(lines, l)
-                        if tokens[0].upper() == '%ENDBLOCK':
-                            break
-                        if i == 0:
-                            rotations.append([])
-                        if i < 3:
-                            rotations[-1].append([float(x)
-                                                  for x in tokens[:3]])
-                        else:
-                            translations.append([float(x)
-                                                 for x in tokens[:3]])
-
-                rotations = np.sort(rotations, axis=0)
-                translations = np.sort(translations, axis=0)
-                if rotations.shape[1:] != (3, 3) or \
-                   translations.shape[1:] != (3,):
-                    warnings.warn('Warning: could not parse SYMMETRY_OPS'
-                                  ' block properly, skipping')
-                    continue
-
-                # Now on to find the actual symmetry!
-                for spg_n in range(1, 231):
-                    test_spg = Spacegroup(spg_n)
-                    test_symops = test_spg.get_op()
-                    test_symops[0].sort(axis=0)
-                    test_symops[1].sort(axis=0)
-                    # And test!
-                    try:
-                        found = np.allclose(test_symops[0], rotations) and \
-                            np.allclose(test_symops[1], translations)
-                    except ValueError:
-                        found = False
-                    if found:
-                        # We got it!
-                        atoms_spg = test_spg
-                if atoms_spg is None:
-                    # All failed...
-                    warnings.warn('Could not identify Spacegroup from '
-                                  'SYMMETRY_OPS, skipping')
-                else:
-                    calc.__setattr__(block_name, (rotations, translations))
-
-            else:
-                warnings.warn('Warning: the keyword %s is not' % block_name +
-                              ' interpreted in cell files')
-                # Just collect all lines
-                block_lines = []
-                while l < len(lines):
-                    tokens, l = get_tokens(lines, l)
-                    if tokens[0].upper() == '%ENDBLOCK':
-                        break
-                    else:
-                        block_lines.append(lines[l - 1].strip())
-                if not _fallback:
-                    try:
-                        calc.__setattr__(block_name, block_lines)
-                    except Exception:
-                        print('Problem setting calc.cell.%s' % (block_name))
-                        raise
-        else:
-            key = tokens[0]
-            value = ' '.join(tokens[1:])
-            if not _fallback:
-                try:
-                    calc.__setattr__(key, value)
-                except Exception:
-                    print('Problem setting calc.cell.%s = %s' % (key, value))
-                    raise
-=======
     if 'ionic_constraints' in celldict:
         lines = celldict.pop('ionic_constraints').split('\n')
         line_tokens = map(tokenize, lines)
@@ -866,7 +622,6 @@
             calc.cell.__setattr__(k, val)
         except:
             raise RuntimeError('Problem setting calc.cell.%s = %s' % (k, val))
->>>>>>> 72becbdd
 
     # Get the relevant additional info
     aargs['magmoms'] = np.array(add_info_arrays['SPIN'])
