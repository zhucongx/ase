"""
Implementation of the Precon abstract base class and subclasses
"""
import time

import numpy as np

from ase.constraints import Filter, FixAtoms
from ase.utils import sum128, dot128
from ase.geometry import undo_pbc_jumps
import ase.utils.ff as ff

import ase.units as units
THz = 1e12 * 1. / units.s

from ase.optimize.precon import logger
from ase.optimize.precon.neighbors import (get_neighbours, have_matscipy, 
                                           estimate_nearest_neighbour_distance)

try:
    from scipy import sparse, rand
    from scipy.sparse.linalg import spsolve
    have_scipy = True
except ImportError:
    have_scipy = False

try:
    from pyamg import smoothed_aggregation_solver
    have_pyamg = True
except ImportError:
    have_pyamg = False


class Precon(object):

    def __init__(self, r_cut=None, r_NN=None,
                 mu=None, mu_c=None,
                 dim=3, c_stab=0.1, force_stab=False,
                 recalc_mu=False, array_convention="C",
                 use_pyamg=True, solve_tol=1e-8,
                 apply_positions=True, apply_cell=True, estimate_mu_eigmode=False):
        """Initialise a preconditioner object based on passed parameters.

        Args:
            r_cut: float. This is a cut-off radius. The preconditioner matrix
                will be created by considering pairs of atoms that are within a
                distance r_cut of each other. For a regular lattice, this is
                usually taken somewhere between the first- and second-nearest
                neighbour distance. If r_cut is not provided, default is
                2 * r_NN (see below)
            r_NN: nearest neighbour distance. If not provided, this is calculated
                from input structure.
            mu: float
                energy scale for position degreees of freedom. If `None`, mu
                is precomputed using finite difference derivatives.
            mu_c: float
                energy scale for cell degreees of freedom. Also precomputed if None.
            estimate_mu_eigmode:
                If True, estimates mu based on the lowest eigenmodes of
                unstabilised preconditioner. If False it uses the sine based
                approach.
            dim: int; dimensions of the problem
            c_stab: float. The diagonal of the preconditioner matrix will have
                a stabilisation constant added, which will be the value of
                c_stab times mu.
            force_stab:
                If True, always add the stabilisation to diagnonal, regardless
                of the presence of fixed atoms.
            recalc_mu: if True, the value of mu will be recalculated every time
                self.make_precon is called. This can be overridden in specific
                cases with recalc_mu argument in self.make_precon. If recalc_mu
                is set to True here, the value passed for mu will be
                irrelevant unless recalc_mu is set False the first time
                make_precon is called.
            array_convention: Either "C" or "F" for Fortran; this will change
                the preconditioner to reflect the ordering of the indices in
                the vector it will operate on. The C convention assumes the
                vector will be arranged atom-by-atom (ie [x1, y1, z1, x2, ...])
                while the F convention assumes it will be arranged component
                by component (ie [x1, x2, ..., y1, y2, ...]).
            use_pyamg: use PyAMG to solve P x = y, if available.
            solve_tol: tolerance used for PyAMG sparse linear solver, if available.
            apply_positions: if True, apply preconditioner to position DoF
            apply_cell: if True, apply preconditioner to cell DoF

        Raises:
            ValueError for problem with arguments

        """

        self.r_NN = r_NN
        self.r_cut = r_cut
        self.mu = mu
        self.mu_c = mu_c
        self.estimate_mu_eigmode = estimate_mu_eigmode
        self.c_stab = c_stab
        self.force_stab = force_stab
        self.array_convention = array_convention
        self.recalc_mu = recalc_mu
        self.P = None

        global have_pyamg
        if use_pyamg and not have_pyamg:
            use_pyamg = False
            logger.warning('use_pyamg=True but PyAMG cannot be imported!'
                           'falling back on direct inversion of preconditioner, '
                           'may be slow for large systems')
            print('use_pyamg=True but PyAMG cannot be imported!'
                  'falling back on direct inversion of preconditioner, '
                  'may be slow for large systems')

        self.use_pyamg = use_pyamg
        self.solve_tol = solve_tol
        self.apply_positions = apply_positions
        self.apply_cell = apply_cell

        if dim < 1:
            raise ValueError("Dimension must be at least 1")
        self.dim = dim

        global have_matscipy
        if not have_matscipy:
            logger.warning("Unable to import Matscipy. Neighbour list "
                           "calculations may be very slow.")
            print("WARNING: Unable to import Matscipy. Reverting to the "
                  "neighbourlist module in the ASE; this may make "
                  "preconditioning very slow.")

        global have_scipy
        if not have_scipy:
            raise NotImplementedError(
                "scipy must be available for sparse matrix.")

    def make_precon(self, atoms, recalc_mu=None):
        """Create a preconditioner matrix based on the passed set of atoms.

        Creates a general-purpose preconditioner for use with optimization
        algorithms, based on examining distances between pairs of atoms in the
        lattice. The matrix will be stored in the attribute self.P and
        returned.

        Args:
            atoms: the Atoms object used to create the preconditioner.
                Can also
            recalc_mu: if True, self.mu (and self.mu_c for variable cell)
                will be recalculated by calling self.estimate_mu(atoms)
                before the preconditioner matrix is created. If False, self.mu
                will be calculated only if it does not currently have a value
                (ie, the first time this function is called).

        Returns:
            A two-element tuple:
                P: A sparse scipy csr_matrix. BE AWARE that using
                    numpy.dot() with sparse matrices will result in
                    errors/incorrect results - use the .dot method directly
                    on the matrix instead.
        """

        if self.r_NN is None:
            self.r_NN = estimate_nearest_neighbour_distance(atoms)

        if self.r_cut is None:
            # This is the first time this function has been called, and no
            # cutoff radius has been specified, so calculate it automatically.
            self.r_cut = 2.0 * self.r_NN
        elif self.r_cut < self.r_NN:
            warning = ('WARNING: r_cut (%.2f) < r_NN (%.2f), '
                       'increasing to 1.1*r_NN = %.2f' % (self.r_cut, self.r_NN,
                                                          1.1 * self.r_NN))
            logger.info(warning)
            print(warning)
            self.r_cut = 1.1 * self.r_NN

        if recalc_mu is None:
            # The caller has not specified whether or not to recalculate mu,
            # so the Precon's setting is used.
            recalc_mu = self.recalc_mu

        if self.mu is None:
            # Regardless of what the caller has specified, if we don't
            # currently have a value of mu, then we need one.
            recalc_mu = True

        if recalc_mu:
            self.estimate_mu(atoms)

        if self.P is not None:
            real_atoms = atoms
            if isinstance(atoms, Filter):
                real_atoms = atoms.atoms
            displacement = undo_pbc_jumps(real_atoms)
            max_abs_displacement = abs(displacement).max()
            logger.info('max(abs(displacements)) = %.2f A (%.2f r_NN)',
                        max_abs_displacement, max_abs_displacement / self.r_NN)
            if max_abs_displacement < 0.5 * self.r_NN:
                return self.P

        start_time = time.time()

        # Create the preconditioner:
        self._make_sparse_precon(atoms, force_stab=self.force_stab)

        logger.info("--- Precon created in %s seconds ---",
                    time.time() - start_time)
        return self.P

    def _make_sparse_precon(self, atoms, initial_assembly=False, force_stab=False):
        """Create a sparse preconditioner matrix based on the passed atoms.

        Creates a general-purpose preconditioner for use with optimization
        algorithms, based on examining distances between pairs of atoms in the
        lattice. The matrix will be stored in the attribute self.P and
        returned. Note that this function will use self.mu, whatever it is.

        Args:
            atoms: the Atoms object used to create the preconditioner.

        Returns:
            A scipy.sparse.csr_matrix object, representing a d*N by d*N matrix
            (where N is the number of atoms, and d is the value of self.dim).
            BE AWARE that using numpy.dot() with this object will result in
            errors/incorrect results - use the .dot method directly on the
            sparse matrix instead.

        """
        logger.info('creating sparse precon: initial_assembly=%r, force_stab=%r, apply_positions=%r, apply_cell=%r',
                    initial_assembly, force_stab, self.apply_positions, self.apply_cell)

        N = len(atoms)
        diag_i = np.arange(N, dtype=int)
        start_time = time.time()
        if self.apply_positions:
            # compute neighbour list
            i, j, rij, fixed_atoms = get_neighbours(atoms, self.r_cut)
            logger.info('--- neighbour list created in %s s ---' %
                        (time.time() - start_time))

            # compute entries in triplet format: without the constraints
            start_time = time.time()
            coeff = self.get_coeff(rij)
            diag_coeff = np.bincount(i, -coeff, minlength=N).astype(np.float64)
            if force_stab or len(fixed_atoms) == 0:
                logger.info('adding stabilisation to preconditioner')
                diag_coeff += self.mu * self.c_stab
        else:
            diag_coeff = np.ones(N)

        # precon is mu_c*identity for cell DoF
        if isinstance(atoms, Filter):
            if self.apply_cell:
                diag_coeff[-3] = self.mu_c
                diag_coeff[-2] = self.mu_c
                diag_coeff[-1] = self.mu_c
            else:
                diag_coeff[-3] = 1.0
                diag_coeff[-2] = 1.0
                diag_coeff[-1] = 1.0
        logger.info('--- computed triplet format in %s s ---' %
                    (time.time() - start_time))

        if self.apply_positions and not initial_assembly:
            # apply the constraints
            start_time = time.time()
            mask = np.ones(N)
            mask[fixed_atoms] = 0.0
            coeff *= mask[i] * mask[j]
            diag_coeff[fixed_atoms] = 1.0
            logger.info('--- applied fixed_atoms in %s s ---' %
                        (time.time() - start_time))

        if self.apply_positions:
            # remove zeros
            start_time = time.time()
            inz = np.nonzero(coeff)
            i = np.hstack((i[inz], diag_i))
            j = np.hstack((j[inz], diag_i))
            coeff = np.hstack((coeff[inz], diag_coeff))
            logger.info('--- remove zeros in %s s ---' %
                        (time.time() - start_time))
        else:
            i = diag_i
            j = diag_i
            coeff = diag_coeff

        # create the matrix
        start_time = time.time()
        csc_P = sparse.csc_matrix((coeff, (i, j)), shape=(N, N))
        logger.info('--- created CSC matrix in %s s ---' %
                    (time.time() - start_time))

        self.csc_P = csc_P

        start_time = time.time()
        if self.dim == 1:
            self.P = csc_P
        elif self.array_convention == "F":
            csc_P = csc_P.tocsr()
            self.P = csc_P
            for i in range(self.dim - 1):
                self.P = sparse.block_diag((self.P, csc_P)).tocsr()
        else:
            # convert back to triplet and read the arrays
            csc_P = csc_P.tocoo()
            i = csc_P.row * self.dim
            j = csc_P.col * self.dim
            z = csc_P.data

            # N-dimensionalise, interlaced coordinates
            I = np.hstack([i + d for d in range(self.dim)])
            J = np.hstack([j + d for d in range(self.dim)])
            Z = np.hstack([z for d in range(self.dim)])
            self.P = sparse.csc_matrix((Z, (I, J)),
                                       shape=(self.dim * N, self.dim * N))
            self.P = self.P.tocsr()
        logger.info('--- N-dim precon created in %s s ---' %
                    (time.time() - start_time))

        # Create solver
        if self.use_pyamg and have_pyamg:
            start_time = time.time()
            self.ml = smoothed_aggregation_solver(self.P, B=None,
                                                  strength=('symmetric', {
                                                            'theta': 0.0}),
                                                  smooth=(
                                                      'jacobi', {'filter': True, 'weighting': 'local'}),
                                                  improve_candidates=[('block_gauss_seidel', {'sweep': 'symmetric', 'iterations': 4}),
                                                                      None, None, None, None, None, None, None, None, None, None, None, None, None, None],
                                                  aggregate="standard",
                                                  presmoother=('block_gauss_seidel', {
                                                      'sweep': 'symmetric', 'iterations': 1}),
                                                  postsmoother=('block_gauss_seidel', {
                                                      'sweep': 'symmetric', 'iterations': 1}),
                                                  max_levels=15,
                                                  max_coarse=300,
                                                  coarse_solver="pinv")
            logger.info('--- multi grid solver created in %s s ---' %
                        (time.time() - start_time))

        return self.P

    def dot(self, x, y):
        """
        Return the preconditioned dot product <P x, y>

        Uses 128-bit floating point math for vector dot products
        """
        return dot128(self.P.dot(x), y)

    def solve(self, x):
        """
        Solve the (sparse) linear system P x = y and return y
        """
        start_time = time.time()
        if self.use_pyamg and have_pyamg:
            y = self.ml.solve(x, x0=rand(self.P.shape[0]),
                              tol=self.solve_tol,
                              accel="cg",
                              maxiter=300,
                              cycle="W")
        else:
            y = spsolve(self.P, x)
        logger.info("--- Precon applied in %s seconds ---",
                    time.time() - start_time)
        return y

    def get_coeff(self, r):
        raise NotImplementedError("Must be overridden by subclasses")

    def estimate_mu(self, atoms, H=None):
        """
        Estimate optimal preconditioner coefficient \mu

        \mu is estimated from a numerical solution of

            [dE(p+v) -  dE(p)] \cdot v = \mu < P1 v, v >

        with perturbation

            v(x,y,z) = H P_lowest_nonzero_eigvec(x, y, z)

            or

            v(x,y,z) = H (sin(x / Lx), sin(y / Ly), sin(z / Lz))

        After the optimal \mu is found, self.mu will be set to its value.

        If `atoms` is an instance of Filter an additional \mu_c
        will be computed for the cell degrees of freedom .

        Args:
            atoms: Atoms object for initial system

            H: 3x3 array or None
                Magnitude of deformation to apply. Default is 1e-2*rNN*np.eye(3)

        Returns:
            mu   : float
            mu_c : float or None
        """

        if self.dim != 3:
            raise ValueError("Automatic calculation of mu only possible for "
                             "three-dimensional preconditioners. Try setting "
                             "mu manually instead.")

        if self.r_NN is None:
            self.r_NN = estimate_nearest_neighbour_distance(atoms)

        # deformation matrix, default is diagonal
        if H is None:
            H = 1e-2 * self.r_NN * np.eye(3)

        # compute perturbation
        p = atoms.get_positions()

        if self.estimate_mu_eigmode:
            self.mu = 1.0
            self.mu_c = 1.0
            c_stab = self.c_stab
            self.c_stab = 0.0

            if isinstance(atoms, Filter):
                n = len(atoms.atoms)
            else:
                n = len(atoms)
            P0 = self._make_sparse_precon(atoms, initial_assembly=True)[:3*n,:3*n]
            eigvals, eigvecs = sparse.linalg.eigsh(P0, k=4, which='SM')

            logger.debug('estimate_mu(): lowest 4 eigvals = %f %f %f %f'
                         % (eigvals[0], eigvals[1], eigvals[2], eigvals[3]))
            # check eigenvalues
            if any(eigvals[0:3] > 1e-6):
                raise ValueError("First 3 eigenvalues of preconditioner matrix"
                                 "do not correspond to translational modes.")
            elif eigvals[3] < 1e-6:
                raise ValueError("Fourth smallest eigenvalue of preconditioner matrix"
                                 "is too small, increase r_cut.")

<<<<<<< HEAD
            x = np.zeros(n)
            for i in range(n):
                x[i] = eigvecs[:,3][3*i]
            x = x / np.linalg.norm(x)
            if x[0] < 0:
                x = -x

            v = np.zeros(3*len(atoms))
            for i in range(n):
                v[3*i] = x[i]
                v[3*i+1] = x[i]
                v[3*i+2] = x[i]
            v = v / np.linalg.norm(v)
            v = v.reshape((-1,3))
=======
            v = np.dot(H, eigvecs[:, 3].reshape((-1, 3)).T).T
>>>>>>> b07d5020

            self.c_stab = c_stab
        else:
            Lx, Ly, Lz = [p[:, i].max() - p[:, i].min() for i in range(3)]
            logger.debug('estimate_mu(): Lx=%.1f Ly=%.1f Lz=%.1f',
                         Lx, Ly, Lz)

            x, y, z = p.T
            # sine_vr = [np.sin(x/Lx), np.sin(y/Ly), np.sin(z/Lz)], but we need
            # to take into account the possibility that one of Lx/Ly/Lz is
            # zero.
            sine_vr = [x, y, z]

            for i, L in enumerate([Lx, Ly, Lz]):
                if L == 0:
                    logger.warning(
                        "Cell length L[%d] == 0. Setting H[%d,%d] = 0." % (i, i, i))
                    H[i, i] = 0.0
                else:
                    sine_vr[i] = np.sin(sine_vr[i] / L)

            v = np.dot(H, sine_vr).T

        natoms = len(atoms)
        if isinstance(atoms, Filter):
            natoms = len(atoms.atoms)
            eps = H / self.r_NN
            v[natoms:, :] = eps

        v1 = v.reshape(-1)

        # compute LHS
        dE_p = -atoms.get_forces().reshape(-1)
        atoms_v = atoms.copy()
        atoms_v.set_calculator(atoms.get_calculator())
        if isinstance(atoms, Filter):
            atoms_v = atoms.__class__(atoms_v)
            if hasattr(atoms, 'constant_volume'):
                atoms_v.constant_volume = atoms.constant_volume
        atoms_v.set_positions(p + v)
        dE_p_plus_v = -atoms_v.get_forces().reshape(-1)

        # compute left hand side
        LHS = (dE_p_plus_v - dE_p) * v1

        # assemble P with \mu = 1
        self.mu = 1.0
        self.mu_c = 1.0

        P1 = self._make_sparse_precon(atoms, initial_assembly=True)

        # compute right hand side
        RHS = P1.dot(v1) * v1

        # use partial sums to compute separate mu for positions and cell DoFs
        self.mu = float(sum128(LHS[:3 * natoms]) / sum128(RHS[:3 * natoms]))
        if self.mu < 1.0:
            logger.info('mu (%.3f) < 1.0, capping at mu=1.0', self.mu)
            self.mu = 1.0

        if isinstance(atoms, Filter):
            self.mu_c = float(
                sum128(LHS[3 * natoms:]) / sum128(RHS[3 * natoms:]))
            if self.mu_c < 1.0:
                logger.info(
                    'mu_c (%.3f) < 1.0, capping at mu_c=1.0', self.mu_c)
                self.mu_c = 1.0

        logger.info('estimate_mu(): mu=%r, mu_c=%r', self.mu, self.mu_c)

        self.P = None  # force a rebuild with new mu (there may be fixed atoms)
        return (self.mu, self.mu_c)


class Pfrommer(object):
    """
    Use initial guess for inverse Hessian from Pfrommer et al. as a simple preconditioner

    J. Comput. Phys. vol 131 p233-240 (1997)
    """

    def __init__(self, bulk_modulus=500 * units.GPa, phonon_frequency=50 * THz,
                 apply_positions=True, apply_cell=True):
        """
        Default bulk modulus is 500 GPa and default phonon frequency is 50 THz
        """

        self.bulk_modulus = bulk_modulus
        self.phonon_frequency = phonon_frequency
        self.apply_positions = apply_positions
        self.apply_cell = apply_cell
        self.H0 = None

    def make_precon(self, atoms):
        if self.H0 is not None:
            # only build H0 on first call
            return NotImplemented

        variable_cell = False
        if isinstance(atoms, Filter):
            variable_cell = True
            atoms = atoms.atoms

        # position DoF
        omega = self.phonon_frequency
        mass = atoms.get_masses().mean()
        block = np.eye(3) / (mass * omega**2)
        blocks = [block] * len(atoms)

        # cell DoF
        if variable_cell:
            coeff = 1.0
            if self.apply_cell:
                coeff = 1.0 / (3 * self.bulk_modulus)
            blocks.append(np.diag([coeff] * 9))

        self.H0 = sparse.block_diag(blocks, format='csr')
        return NotImplemented

    def dot(self, x, y):
        """
        Return the preconditioned dot product <P x, y>

        Uses 128-bit floating point math for vector dot products
        """
        raise NotImplementedError

    def solve(self, x):
        """
        Solve the (sparse) linear system P x = y and return y
        """
        y = self.H0.dot(x)
        return y


class C1(Precon):
    """Creates matrix by inserting a constant whenever r_ij is less than r_cut.
    """

    def __init__(self, r_cut=None, mu=None, mu_c=None, dim=3, c_stab=0.1,
                 force_stab=False,
                 recalc_mu=False, array_convention="C",
                 use_pyamg=True, solve_tol=1e-9,
                 apply_positions=True, apply_cell=True):
        Precon.__init__(self, r_cut=r_cut, mu=mu, mu_c=mu_c,
                        dim=dim, c_stab=c_stab,
                        force_stab=force_stab,
                        recalc_mu=recalc_mu,
                        array_convention=array_convention,
                        use_pyamg=use_pyamg, solve_tol=solve_tol,
                        apply_positions=apply_positions,
                        apply_cell=apply_cell)

    def get_coeff(self, r):
        return -self.mu * np.ones_like(r)


class Exp(Precon):
    """Creates matrix with values decreasing exponentially with distance.
    """

    def __init__(self, A=3.0, r_cut=None, r_NN=None, mu=None, mu_c=None, dim=3, c_stab=0.1,
                 force_stab=False, recalc_mu=False, array_convention="C",
                 use_pyamg=True, solve_tol=1e-9,
                 apply_positions=True, apply_cell=True, estimate_mu_eigmode=False):
        """Initialise an Exp preconditioner with given parameters.

        Args:
            r_cut, mu, c_stab, dim, sparse, recalc_mu, array_convention: see
                precon.__init__()
            A: coefficient in exp(-A*r/r_NN). Default is A=3.0.
        """
        Precon.__init__(self, r_cut=r_cut, r_NN=r_NN,
                        mu=mu, mu_c=mu_c, dim=dim, c_stab=c_stab,
                        force_stab=force_stab,
                        recalc_mu=recalc_mu,
                        array_convention=array_convention,
                        use_pyamg=use_pyamg,
                        solve_tol=solve_tol,
                        apply_positions=apply_positions,
                        apply_cell=apply_cell,
                        estimate_mu_eigmode=estimate_mu_eigmode)

        self.A = A

    def get_coeff(self, r):
        return -self.mu * np.exp(-self.A * (r / self.r_NN - 1))


class FF(Precon):
    """Creates matrix using morse/bond/angle/dihedral force field parameters.
    """

    def __init__(self, dim=3, c_stab=0.1, force_stab=False,
                 array_convention="C", use_pyamg=True, solve_tol=1e-9,
                 apply_positions=True, apply_cell=True,
                 hessian="reduced", morses=None, bonds=None, angles=None, dihedrals=None):
        """Initialise an FF preconditioner with given parameters.

        Args:
             dim, c_stab, force_stab, array_convention: see
             precon.__init__(), use_pyamg, solve_tol
             morses: class Morse
             bonds: class Bond
             angles: class Angle
             dihedrals: class Dihedral
        """

        if morses is None and bonds is None and angles is None and dihedrals is None:
            raise ImportError(
                'At least one of morses, bonds, angles or dihedrals must be defined!')

        Precon.__init__(self,
                        dim=dim, c_stab=c_stab,
                        force_stab=force_stab,
                        array_convention=array_convention,
                        use_pyamg=use_pyamg,
                        solve_tol=solve_tol,
                        apply_positions=apply_positions,
                        apply_cell=apply_cell)

        self.hessian = hessian
        self.morses = morses
        self.bonds = bonds
        self.angles = angles
        self.dihedrals = dihedrals

    def make_precon(self, atoms):

        start_time = time.time()

        # Create the preconditioner:
        self._make_sparse_precon(atoms, force_stab=self.force_stab)

        logger.info("--- Precon created in %s seconds ---",
                    time.time() - start_time)
        return self.P

    def _make_sparse_precon(self, atoms, initial_assembly=False, force_stab=False):
        """ """

        start_time = time.time()

        N = len(atoms)

        row = []
        col = []
        data = []

        if self.morses is not None:

            for n in range(len(self.morses)):
                if self.hessian == 'reduced':
                    i, j, Hx = ff.get_morse_potential_reduced_hessian(
                        atoms, self.morses[n])
                elif self.hessian == 'spectral':
                    i, j, Hx = ff.get_morse_potential_hessian(
                        atoms, self.morses[n], spectral=True)
                else:
                    raise NotImplementedError("Not implemented hessian")
                x = [3 * i, 3 * i + 1, 3 * i + 2, 3 * j, 3 * j + 1, 3 * j + 2]
                row.extend(np.repeat(x, 6))
                col.extend(np.tile(x, 6))
                data.extend(Hx.flatten())

        if self.bonds is not None:

            for n in range(len(self.bonds)):
                if self.hessian == 'reduced':
                    i, j, Hx = ff.get_bond_potential_reduced_hessian(
                        atoms, self.bonds[n], self.morses)
                elif self.hessian == 'spectral':
                    i, j, Hx = ff.get_bond_potential_hessian(
                        atoms, self.bonds[n], self.morses, spectral=True)
                else:
                    raise NotImplementedError("Not implemented hessian")
                x = [3 * i, 3 * i + 1, 3 * i + 2, 3 * j, 3 * j + 1, 3 * j + 2]
                row.extend(np.repeat(x, 6))
                col.extend(np.tile(x, 6))
                data.extend(Hx.flatten())

        if self.angles is not None:

            for n in range(len(self.angles)):
                if self.hessian == 'reduced':
                    i, j, k, Hx = ff.get_angle_potential_reduced_hessian(
                        atoms, self.angles[n], self.morses)
                elif self.hessian == 'spectral':
                    i, j, k, Hx = ff.get_angle_potential_hessian(
                        atoms, self.angles[n], self.morses, spectral=True)
                else:
                    raise NotImplementedError("Not implemented hessian")
                x = [3 * i, 3 * i + 1, 3 * i + 2, 3 * j, 3 *
                     j + 1, 3 * j + 2, 3 * k, 3 * k + 1, 3 * k + 2]
                row.extend(np.repeat(x, 9))
                col.extend(np.tile(x, 9))
                data.extend(Hx.flatten())

        if self.dihedrals is not None:

            for n in range(len(self.dihedrals)):
                if self.hessian == 'reduced':
                    i, j, k, l, Hx = ff.get_dihedral_potential_reduced_hessian(
                        atoms, self.dihedrals[n], self.morses)
                elif self.hessian == 'spectral':
                    i, j, k, l, Hx = ff.get_dihedral_potential_hessian(
                        atoms, self.dihedrals[n], self.morses, spectral=True)
                else:
                    raise NotImplementedError("Not implemented hessian")
                x = [3 * i, 3 * i + 1, 3 * i + 2, 3 * j, 3 * j + 1, 3 * j +
                     2, 3 * k, 3 * k + 1, 3 * k + 2, 3 * l, 3 * l + 1, 3 * l + 2]
                row.extend(np.repeat(x, 12))
                col.extend(np.tile(x, 12))
                data.extend(Hx.flatten())

        row.extend(range(self.dim * N))
        col.extend(range(self.dim * N))
        data.extend([self.c_stab] * self.dim * N)

        # create the matrix
        start_time = time.time()
        self.P = sparse.csc_matrix(
            (data, (row, col)), shape=(self.dim * N, self.dim * N))
        logger.info('--- created CSC matrix in %s s ---' %
                    (time.time() - start_time))

        fixed_atoms = []
        for constraint in atoms.constraints:
            if isinstance(constraint, FixAtoms):
                fixed_atoms.extend(list(constraint.index))
            else:
                raise TypeError(
                    'only FixAtoms constraints are supported by Precon class')
        if len(fixed_atoms) != 0:
            self.P.tolil()
        for i in fixed_atoms:
            self.P[i, :] = 0.0
            self.P[:, i] = 0.0
            self.P[i, i] = 1.0

        self.P = self.P.tocsr()

        logger.info('--- N-dim precon created in %s s ---' %
                    (time.time() - start_time))

        # Create solver
        if self.use_pyamg and have_pyamg:
            start_time = time.time()
            self.ml = smoothed_aggregation_solver(self.P, B=None,
                                                  strength=('symmetric', {
                                                            'theta': 0.0}),
                                                  smooth=(
                                                      'jacobi', {'filter': True, 'weighting': 'local'}),
                                                  improve_candidates=[('block_gauss_seidel', {'sweep': 'symmetric', 'iterations': 4}),
                                                                      None, None, None, None, None, None, None, None, None, None, None, None, None, None],
                                                  aggregate="standard",
                                                  presmoother=('block_gauss_seidel', {
                                                      'sweep': 'symmetric', 'iterations': 1}),
                                                  postsmoother=('block_gauss_seidel', {
                                                      'sweep': 'symmetric', 'iterations': 1}),
                                                  max_levels=15,
                                                  max_coarse=300,
                                                  coarse_solver="pinv")
            logger.info('--- multi grid solver created in %s s ---' %
                        (time.time() - start_time))

        return self.P


class Exp_FF(Exp, FF):
    """Creates matrix with values decreasing exponentially with distance.
    """

    def __init__(self, A=3.0, r_cut=None, r_NN=None, mu=None, mu_c=None, dim=3, c_stab=0.1,
                 force_stab=False, recalc_mu=False, array_convention="C",
                 use_pyamg=True, solve_tol=1e-9,
                 apply_positions=True, apply_cell=True, estimate_mu_eigmode=False,
                 hessian="reduced", morses=None, bonds=None, angles=None, dihedrals=None):
        """Initialise an Exp+FF preconditioner with given parameters.

        Args:
            r_cut, mu, c_stab, dim, recalc_mu, array_convention: see
                precon.__init__()
            A: coefficient in exp(-A*r/r_NN). Default is A=3.0.
        """
        if morses is None and bonds is None and angles is None and dihedrals is None:
            raise ImportError(
                'At least one of morses, bonds, angles or dihedrals must be defined!')

        Precon.__init__(self, r_cut=r_cut, r_NN=r_NN,
                        mu=mu, mu_c=mu_c, dim=dim, c_stab=c_stab,
                        force_stab=force_stab,
                        recalc_mu=recalc_mu,
                        array_convention=array_convention,
                        use_pyamg=use_pyamg,
                        solve_tol=solve_tol,
                        apply_positions=apply_positions,
                        apply_cell=apply_cell,
                        estimate_mu_eigmode=estimate_mu_eigmode)

        self.A = A
        self.hessian = hessian
        self.morses = morses
        self.bonds = bonds
        self.angles = angles
        self.dihedrals = dihedrals

    def make_precon(self, atoms, recalc_mu=None):

        if self.r_NN is None:
            self.r_NN = estimate_nearest_neighbour_distance(atoms)

        if self.r_cut is None:
            # This is the first time this function has been called, and no
            # cutoff radius has been specified, so calculate it automatically.
            self.r_cut = 2.0 * self.r_NN
        elif self.r_cut < self.r_NN:
            warning = ('WARNING: r_cut (%.2f) < r_NN (%.2f), '
                       'increasing to 1.1*r_NN = %.2f' % (self.r_cut, self.r_NN,
                                                          1.1 * self.r_NN))
            logger.info(warning)
            print(warning)
            self.r_cut = 1.1 * self.r_NN

        if recalc_mu is None:
            # The caller has not specified whether or not to recalculate mu,
            # so the Precon's setting is used.
            recalc_mu = self.recalc_mu

        if self.mu is None:
            # Regardless of what the caller has specified, if we don't
            # currently have a value of mu, then we need one.
            recalc_mu = True

        if recalc_mu:
            self.estimate_mu(atoms)

        if self.P is not None:
            real_atoms = atoms
            if isinstance(atoms, Filter):
                real_atoms = atoms.atoms
            displacement = undo_pbc_jumps(real_atoms)
            max_abs_displacement = abs(displacement).max()
            logger.info('max(abs(displacements)) = %.2f A (%.2f r_NN)',
                        max_abs_displacement, max_abs_displacement / self.r_NN)
            if max_abs_displacement < 0.5 * self.r_NN:
                return self.P

        start_time = time.time()

        # Create the preconditioner:
        self._make_sparse_precon(atoms, force_stab=self.force_stab)

        logger.info("--- Precon created in %s seconds ---",
                    time.time() - start_time)
        return self.P

    def _make_sparse_precon(self, atoms, initial_assembly=False, force_stab=False):
        """Create a sparse preconditioner matrix based on the passed atoms.

        Args:
            atoms: the Atoms object used to create the preconditioner.

        Returns:
            A scipy.sparse.csr_matrix object, representing a d*N by d*N matrix
            (where N is the number of atoms, and d is the value of self.dim).
            BE AWARE that using numpy.dot() with this object will result in
            errors/incorrect results - use the .dot method directly on the
            sparse matrix instead.

        """
        logger.info('creating sparse precon: initial_assembly=%r, force_stab=%r, apply_positions=%r, apply_cell=%r',
                    initial_assembly, force_stab, self.apply_positions, self.apply_cell)

        N = len(atoms)
        start_time = time.time()
        if self.apply_positions:
            # compute neighbour list
            i_list, j_list, rij_list, fixed_atoms = get_neighbours(
                atoms, self.r_cut)
            logger.info('--- neighbour list created in %s s ---' %
                        (time.time() - start_time))

        row = []
        col = []
        data = []

        # precon is mu_c*identity for cell DoF
        if isinstance(atoms, Filter):
            i = N - 3
            j = N - 2
            k = N - 1
            x = [3 * i, 3 * i + 1, 3 * i + 2, 3 * j, 3 *
                 j + 1, 3 * j + 2, 3 * k, 3 * k + 1, 3 * k + 2]
            row.extend(x)
            col.extend(x)
            if self.apply_cell:
                data.extend(np.repeat(self.mu_c, 9))
            else:
                data.extend(np.repeat(self.mu_c, 9))
        logger.info('--- computed triplet format in %s s ---' %
                    (time.time() - start_time))

        conn = sparse.lil_matrix((N, N), dtype=bool)

        if self.apply_positions and not initial_assembly:

            if self.morses is not None:

                for n in range(len(self.morses)):
                    if self.hessian == 'reduced':
                        i, j, Hx = ff.get_morse_potential_reduced_hessian(
                            atoms, self.morses[n])
                    elif self.hessian == 'spectral':
                        i, j, Hx = ff.get_morse_potential_hessian(
                            atoms, self.morses[n], spectral=True)
                    else:
                        raise NotImplementedError("Not implemented hessian")
                    x = [3 * i, 3 * i + 1, 3 * i + 2,
                         3 * j, 3 * j + 1, 3 * j + 2]
                    row.extend(np.repeat(x, 6))
                    col.extend(np.tile(x, 6))
                    data.extend(Hx.flatten())
                    conn[i, j] = True
                    conn[j, i] = True

            if self.bonds is not None:

                for n in range(len(self.bonds)):
                    if self.hessian == 'reduced':
                        i, j, Hx = ff.get_bond_potential_reduced_hessian(
                            atoms, self.bonds[n], self.morses)
                    elif self.hessian == 'spectral':
                        i, j, Hx = ff.get_bond_potential_hessian(
                            atoms, self.bonds[n], self.morses, spectral=True)
                    else:
                        raise NotImplementedError("Not implemented hessian")
                    x = [3 * i, 3 * i + 1, 3 * i + 2,
                         3 * j, 3 * j + 1, 3 * j + 2]
                    row.extend(np.repeat(x, 6))
                    col.extend(np.tile(x, 6))
                    data.extend(Hx.flatten())
                    conn[i, j] = True
                    conn[j, i] = True

            if self.angles is not None:

                for n in range(len(self.angles)):
                    if self.hessian == 'reduced':
                        i, j, k, Hx = ff.get_angle_potential_reduced_hessian(
                            atoms, self.angles[n], self.morses)
                    elif self.hessian == 'spectral':
                        i, j, k, Hx = ff.get_angle_potential_hessian(
                            atoms, self.angles[n], self.morses, spectral=True)
                    else:
                        raise NotImplementedError("Not implemented hessian")
                    x = [3 * i, 3 * i + 1, 3 * i + 2, 3 * j, 3 *
                         j + 1, 3 * j + 2, 3 * k, 3 * k + 1, 3 * k + 2]
                    row.extend(np.repeat(x, 9))
                    col.extend(np.tile(x, 9))
                    data.extend(Hx.flatten())
                    conn[i, j] = conn[i, k] = conn[j, k] = True
                    conn[j, i] = conn[k, i] = conn[k, j] = True

            if self.dihedrals is not None:

                for n in range(len(self.dihedrals)):
                    if self.hessian == 'reduced':
                        i, j, k, l, Hx = ff.get_dihedral_potential_reduced_hessian(
                            atoms, self.dihedrals[n], self.morses)
                    elif self.hessian == 'spectral':
                        i, j, k, l, Hx = ff.get_dihedral_potential_hessian(
                            atoms, self.dihedrals[n], self.morses, spectral=True)
                    else:
                        raise NotImplementedError("Not implemented hessian")
                    x = [3 * i, 3 * i + 1, 3 * i + 2, 3 * j, 3 * j + 1, 3 * j +
                         2, 3 * k, 3 * k + 1, 3 * k + 2, 3 * l, 3 * l + 1, 3 * l + 2]
                    row.extend(np.repeat(x, 12))
                    col.extend(np.tile(x, 12))
                    data.extend(Hx.flatten())
                    conn[i, j] = conn[i, k] = conn[i, l] = conn[
                        j, k] = conn[j, l] = conn[k, l] = True
                    conn[j, i] = conn[k, i] = conn[l, i] = conn[
                        k, j] = conn[l, j] = conn[l, k] = True

        if self.apply_positions:
            for i, j, rij in zip(i_list, j_list, rij_list):
                if not conn[i, j]:
                    coeff = self.get_coeff(rij)
                    x = [3 * i, 3 * i + 1, 3 * i + 2]
                    y = [3 * j, 3 * j + 1, 3 * j + 2]
                    row.extend(x + x)
                    col.extend(x + y)
                    data.extend(3 * [-coeff] + 3 * [coeff])

        row.extend(range(self.dim * N))
        col.extend(range(self.dim * N))
        if initial_assembly:
            data.extend([self.mu * self.c_stab] * self.dim * N)
        else:
            data.extend([self.c_stab] * self.dim * N)

        # create the matrix
        start_time = time.time()
        self.P = sparse.csc_matrix(
            (data, (row, col)), shape=(self.dim * N, self.dim * N))
        logger.info('--- created CSC matrix in %s s ---' %
                    (time.time() - start_time))

        if not initial_assembly:
            if len(fixed_atoms) != 0:
                self.P.tolil()
            for i in fixed_atoms:
                self.P[i, :] = 0.0
                self.P[:, i] = 0.0
                self.P[i, i] = 1.0

        self.P = self.P.tocsr()

        # Create solver
        if self.use_pyamg and have_pyamg:
            start_time = time.time()
            self.ml = smoothed_aggregation_solver(self.P, B=None,
                                                  strength=('symmetric', {
                                                            'theta': 0.0}),
                                                  smooth=(
                                                      'jacobi', {'filter': True, 'weighting': 'local'}),
                                                  improve_candidates=[('block_gauss_seidel', {'sweep': 'symmetric', 'iterations': 4}),
                                                                      None, None, None, None, None, None, None, None, None, None, None, None, None, None],
                                                  aggregate="standard",
                                                  presmoother=('block_gauss_seidel', {
                                                      'sweep': 'symmetric', 'iterations': 1}),
                                                  postsmoother=('block_gauss_seidel', {
                                                      'sweep': 'symmetric', 'iterations': 1}),
                                                  max_levels=15,
                                                  max_coarse=300,
                                                  coarse_solver="pinv")
            logger.info('--- multi grid solver created in %s s ---' %
                        (time.time() - start_time))

        return self.P<|MERGE_RESOLUTION|>--- conflicted
+++ resolved
@@ -436,7 +436,6 @@
                 raise ValueError("Fourth smallest eigenvalue of preconditioner matrix"
                                  "is too small, increase r_cut.")
 
-<<<<<<< HEAD
             x = np.zeros(n)
             for i in range(n):
                 x[i] = eigvecs[:,3][3*i]
@@ -451,9 +450,6 @@
                 v[3*i+2] = x[i]
             v = v / np.linalg.norm(v)
             v = v.reshape((-1,3))
-=======
-            v = np.dot(H, eigvecs[:, 3].reshape((-1, 3)).T).T
->>>>>>> b07d5020
 
             self.c_stab = c_stab
         else:
