--- conflicted
+++ resolved
@@ -38,12 +38,8 @@
            'elk': 'ELK',
            'emt': 'EMT',
            'fleur': 'FLEUR',
-<<<<<<< HEAD
-           'lammpsrun': 'LAMMPS',
-=======
            'gulp': 'GULP',
            'lammps': 'LAMMPS',
->>>>>>> d29d6329
            'lammpslib': 'LAMMPSlib',
            'lj': 'LennardJones',
            'mopac': 'MOPAC',
