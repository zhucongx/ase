# test that lammpslib handle nonperiodic cases where the cell size
# in some directions is small (for example for a dimer).
import numpy as np
from numpy.testing import assert_allclose
from ase.calculators.lammpslib import LAMMPSlib
from ase import Atoms

cmds = ["pair_style eam/alloy",
        "pair_coeff * * NiAlH_jea.eam.alloy Ni H"]
lammps = LAMMPSlib(lmpcmds=cmds,
                   atom_types={'Ni': 1, 'H': 2},
                   log_file='test.log', keep_alive=True)
a = 2.0
dimer = Atoms("NiNi", positions=[(0, 0, 0), (a, 0, 0)],
              cell=(1000*a, 1000*a, 1000*a), pbc=(0, 0, 0))
dimer.set_calculator(lammps)

energy_ref = -1.10756669119
energy = dimer.get_potential_energy()
<<<<<<< HEAD
print("Computed energy: {}".format(energy))
assert_allclose(energy, energy_ref)
=======
np.testing.assert_allclose(energy, energy_ref, rtol=1e-7)
>>>>>>> 0bb1e255

np.set_printoptions(precision=16)
forces_ref = np.array([[-0.9420162329811532, 0., 0.],
                       [+0.9420162329811532, 0., 0.]])
forces = dimer.get_forces()
<<<<<<< HEAD
print(np.array2string(forces))
assert_allclose(forces, forces_ref, atol=1e-14)
=======
np.testing.assert_allclose(forces, forces_ref, rtol=1e-7)
>>>>>>> 0bb1e255
<|MERGE_RESOLUTION|>--- conflicted
+++ resolved
@@ -17,20 +17,12 @@
 
 energy_ref = -1.10756669119
 energy = dimer.get_potential_energy()
-<<<<<<< HEAD
 print("Computed energy: {}".format(energy))
-assert_allclose(energy, energy_ref)
-=======
 np.testing.assert_allclose(energy, energy_ref, rtol=1e-7)
->>>>>>> 0bb1e255
 
 np.set_printoptions(precision=16)
 forces_ref = np.array([[-0.9420162329811532, 0., 0.],
                        [+0.9420162329811532, 0., 0.]])
 forces = dimer.get_forces()
-<<<<<<< HEAD
 print(np.array2string(forces))
-assert_allclose(forces, forces_ref, atol=1e-14)
-=======
-np.testing.assert_allclose(forces, forces_ref, rtol=1e-7)
->>>>>>> 0bb1e255
+np.testing.assert_allclose(forces, forces_ref, rtol=1e-7)