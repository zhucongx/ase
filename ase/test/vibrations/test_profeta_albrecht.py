--- conflicted
+++ resolved
@@ -25,13 +25,8 @@
     """Albrecht A and P-P are approximately equal"""
 
     pr.approximation = 'p-p'
-<<<<<<< HEAD
     pri = pr.absolute_intensity(omega=om, gamma=gam)[-1]
-    al = Albrecht(atoms, H2MorseExcitedStates,
-=======
-    pri = pr.absolute_intensity(omega=om)[-1]
     al = Albrecht(atoms, H2MorseExcitedStatesAndCalculator,
->>>>>>> d2cbd233
                   gsname=name, exname=name, overlap=True,
                   approximation='Albrecht A', txt=None)
     ali = al.absolute_intensity(omega=om, gamma=gam)[-1]
