from __future__ import print_function

from ase.db.core import float_to_time_string, now
from ase.geometry import cell_to_cellpar
from ase.utils import formula_metal

# Predefined blocks:
ATOMS = {'type': 'atoms'}
UNITCELL = {'type': 'cell'}


def create_table(row,  # type: AtomsRow
                 title,  # type: str
                 keys,  # type: List[str]
                 key_descriptions,  # type: Dict[str, Tuple[str, str, str]]
                 digits=3  # type: int
                 ):  # -> Dict[str, Any]
    """Create table-dict from row."""
    table = []
    for key in keys:
        if key == 'age':
            age = float_to_time_string(now() - row.ctime, True)
            table.append(('Age', age, ''))
            continue
        value = row.get(key)
        if value is not None:
            if isinstance(value, float):
                value = '{:.{}f}'.format(value, digits)
            elif not isinstance(value, str):
                value = str(value)
            desc, unit = key_descriptions.get(key, ['', key, ''])[1:]
            table.append((desc, value, unit))
    return {'type': 'table', 'rows': table, 'title': title}


def default_layout(row,  # type: AtomsRow
                   key_descriptions,  # type: Dict[str, Tuple[str, str, str]]
                   prefix  # type: str
                   ):  # -> List[Tuple[str, List[List[Dict[str, Any]]]]]
    """Default page layout.

    "Basic properties" section and the rest in a "miscellaneous" section.
    """
    keys = ['id',
            'energy', 'fmax', 'smax',
            'mass',
            'age']
    table = create_table(row, 'Key-value pairs', keys, key_descriptions)
    misc = miscellaneous_section(row, key_descriptions, exclude=keys)
    layout = [('Basic properties', [[ATOMS, UNITCELL],
                                    [table]]),
              misc]
    return layout


def miscellaneous_section(row, key_descriptions, exclude):
    """Helper function for adding a "miscellaneous" section.

    Create table with all keys except those in exclude.
    """
    misckeys = (set(key_descriptions) |
                set(row.key_value_pairs)) - set(exclude)
    misc = create_table(row, 'Items', sorted(misckeys), key_descriptions)
    return ('Miscellaneous', [[misc]])


class Summary:
    def __init__(self, row, meta={}, subscript=None, prefix=''):
        self.row = row

        self.cell = [['{:.3f}'.format(a) for a in axis] for axis in row.cell]
        par = ['{:.3f}'.format(x) for x in cell_to_cellpar(row.cell)]
        self.lengths = par[:3]
        self.angles = par[3:]

        self.stress = row.get('stress')
        if self.stress is not None:
            self.stress = ', '.join('{0:.3f}'.format(s) for s in self.stress)

        self.formula = formula_metal(row.numbers)
        if subscript:
            self.formula = subscript.sub(r'<sub>\1</sub>', self.formula)

        kd = meta.get('key_descriptions', {})
<<<<<<< HEAD

        misc = set(table.keys())
        self.layout = []
        for headline, columns in meta['layout']:
            empty = True
            newcolumns = []
            for column in columns:
                newcolumn = []
                for block in column:
                    if block is None:
                        pass
                    elif isinstance(block, tuple):
                        title, keys = block
                        rows = []
                        for key in keys:
                            value = table.get(key, None)
                            if value is not None:
                                if key in misc:
                                    misc.remove(key)
                                desc, unit = kd.get(key, [0, key, ''])[1:]
                                rows.append((desc, value, unit))
                        if rows:
                            block = (title, rows)
                        else:
                            continue
                    elif any(block.endswith(ext) for ext in ['.png', '.csv',
                                                             '.html']):
                        name = op.join(tmpdir, prefix + block)
                        if not op.isfile(name):
                            self.create_figures(row, prefix, tmpdir,
                                                meta['functions'])
                        if op.getsize(name) == 0:
                            # Skip empty files:
                            block = None
                        elif block.endswith('.csv'):
                            block = read_csv_table(name)
                    else:
                        assert block in ['ATOMS', 'CELL', 'FORCES'], block

                    newcolumn.append(block)
                    if block is not None:
                        empty = False
                newcolumns.append(newcolumn)

            if not empty:
                self.layout.append((headline, newcolumns))

        if misc:
            rows = []
            for key in sorted(misc):
                value = table[key]
                desc, unit = kd.get(key, [0, key, ''])[1:]
                rows.append((desc, value, unit))
            self.layout.append(('Miscellaneous', [[('Items', rows)]]))
=======
        create_layout = meta.get('layout') or default_layout
        self.layout = create_layout(row, kd, prefix)
>>>>>>> 603c455a

        self.dipole = row.get('dipole')
        if self.dipole is not None:
            self.dipole = ', '.join('{0:.3f}'.format(d) for d in self.dipole)

        self.data = row.get('data')
        if self.data:
            self.data = ', '.join(self.data.keys())

        self.constraints = row.get('constraints')
        if self.constraints:
            self.constraints = ', '.join(c.__class__.__name__
                                         for c in self.constraints)

    def write(self):
        row = self.row

        print(self.formula + ':')
        for headline, columns in self.layout:
            blocks = columns[0]
            if len(columns) == 2:
                blocks += columns[1]
            print((' ' + headline + ' ').center(78, '='))
            for block in blocks:
                if block['type'] == 'table':
                    print(block['title'] + ':')
                    rows = block['rows']
                    if not rows:
                        print()
                        continue
                    width = max(len(name) for name, value, unit in rows)
                    print('{:{width}}|value'.format('name', width=width))
                    for name, value, unit in rows:
                        print('{:{width}}|{} {}'.format(name, value, unit,
                                                        width=width))
                    print()
                elif block['type'] == 'figure':
                    print(block['filename'])
                    print()
                elif block['type'] == 'cell':
                    print('Unit cell in Ang:')
                    print('axis|periodic|          x|          y|          z')
                    c = 1
                    fmt = '   {0}|     {1}|{2[0]:>11}|{2[1]:>11}|{2[2]:>11}'
                    for p, axis in zip(row.pbc, self.cell):
                        print(fmt.format(c, [' no', 'yes'][p], axis))
                        c += 1
                    print('Lengths: {:>10}{:>10}{:>10}'
                          .format(*self.lengths))
                    print('Angles:  {:>10}{:>10}{:>10}\n'
                          .format(*self.angles))

        if self.stress:
            print('Stress tensor (xx, yy, zz, zy, zx, yx) in eV/Ang^3:')
            print('   ', self.stress, '\n')

        if self.dipole:
            print('Dipole moment in e*Ang: ({})\n'.format(self.dipole))

        if self.constraints:
            print('Constraints:', self.constraints, '\n')

        if self.data:
            print('Data:', self.data, '\n')


def convert_old_layout(page):
    def layout(row, kd, prefix):
        def fix(block):
            if isinstance(block, tuple):
                title, keys = block
                return create_table(row, title, keys, kd)
            return block

        return [(title, [[fix(block) for block in column]
                         for column in columns])
                for title, columns in page]
    return layout<|MERGE_RESOLUTION|>--- conflicted
+++ resolved
@@ -82,65 +82,8 @@
             self.formula = subscript.sub(r'<sub>\1</sub>', self.formula)
 
         kd = meta.get('key_descriptions', {})
-<<<<<<< HEAD
-
-        misc = set(table.keys())
-        self.layout = []
-        for headline, columns in meta['layout']:
-            empty = True
-            newcolumns = []
-            for column in columns:
-                newcolumn = []
-                for block in column:
-                    if block is None:
-                        pass
-                    elif isinstance(block, tuple):
-                        title, keys = block
-                        rows = []
-                        for key in keys:
-                            value = table.get(key, None)
-                            if value is not None:
-                                if key in misc:
-                                    misc.remove(key)
-                                desc, unit = kd.get(key, [0, key, ''])[1:]
-                                rows.append((desc, value, unit))
-                        if rows:
-                            block = (title, rows)
-                        else:
-                            continue
-                    elif any(block.endswith(ext) for ext in ['.png', '.csv',
-                                                             '.html']):
-                        name = op.join(tmpdir, prefix + block)
-                        if not op.isfile(name):
-                            self.create_figures(row, prefix, tmpdir,
-                                                meta['functions'])
-                        if op.getsize(name) == 0:
-                            # Skip empty files:
-                            block = None
-                        elif block.endswith('.csv'):
-                            block = read_csv_table(name)
-                    else:
-                        assert block in ['ATOMS', 'CELL', 'FORCES'], block
-
-                    newcolumn.append(block)
-                    if block is not None:
-                        empty = False
-                newcolumns.append(newcolumn)
-
-            if not empty:
-                self.layout.append((headline, newcolumns))
-
-        if misc:
-            rows = []
-            for key in sorted(misc):
-                value = table[key]
-                desc, unit = kd.get(key, [0, key, ''])[1:]
-                rows.append((desc, value, unit))
-            self.layout.append(('Miscellaneous', [[('Items', rows)]]))
-=======
         create_layout = meta.get('layout') or default_layout
         self.layout = create_layout(row, kd, prefix)
->>>>>>> 603c455a
 
         self.dipole = row.get('dipole')
         if self.dipole is not None:
