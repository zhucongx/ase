# Copyright 2008, 2009 CAMd
# (see accompanying license files for details).

"""Definition of the Atoms class.

This module defines the central object in the ASE package: the Atoms
object.
"""

import warnings
from math import cos, sin

import numpy as np

from ase.atom import Atom
from ase.data import atomic_numbers, chemical_symbols, atomic_masses
import ase.units as units


class Atoms(object):
    """Atoms object.

    The Atoms object can represent an isolated molecule, or a
    periodically repeated structure.  It has a unit cell and
    there may be periodic boundary conditions along any of the three
    unit cell axes.

    Information about the atoms (atomic numbers and position) is
    stored in ndarrays.  Optionally, there can be information about
    tags, momenta, masses, magnetic moments and charges.

    In order to calculate energies, forces and stresses, a calculator
    object has to attached to the atoms object.

    Parameters:

    symbols: str (formula) or list of str
        Can be a string formula, a list of symbols or a list of
        Atom objects.  Examples: 'H2O', 'COPt12', ['H', 'H', 'O'],
        [Atom('Ne', (x, y, z)), ...].
    positions: list of xyz-positions
        Atomic positions.  Anything that can be converted to an
        ndarray of shape (n, 3) will do: [(x1,y1,z1), (x2,y2,z2),
        ...].
    scaled_positions: list of scaled-positions
        Like positions, but given in units of the unit cell.
        Can not be set at the same time as positions.
    numbers: list of int
        Atomic numbers (use only one of symbols/numbers).
    tags: list of int
        Special purpose tags.
    momenta: list of xyz-momenta
        Momenta for all atoms.
    masses: list of float
        Atomic masses in atomic units.
    magmoms: list of float or list of xyz-values
        Magnetic moments.  Can be either a single value for each atom
        for collinear calculations or three numbers for each atom for
        non-collinear calculations.
    charges: list of float
        Atomic charges.
    cell: 3x3 matrix
        Unit cell vectors.  Can also be given as just three
        numbers for orthorhombic cells.  Default value: [1, 1, 1].
    celldisp: Vector
        Unit cell displacement vector. To visualize a displaced cell
        around the center of mass of a Systems of atoms. Default value
        = (0,0,0)
    pbc: one or three bool
        Periodic boundary conditions flags.  Examples: True,
        False, 0, 1, (1, 1, 0), (True, False, False).  Default
        value: False.
    constraint: constraint object(s)
        Used for applying one or more constraints during structure
        optimization.
    calculator: calculator object
        Used to attach a calculator for calculating energies and atomic
        forces.
    info: dict of key-value pairs
        Dictionary of key-value pairs with additional information
        about the system.  The following keys may be used by ase:

          - spacegroup: Spacegroup instance
          - unit_cell: 'conventional' | 'primitive' | int | 3 ints
          - adsorbate_info:

        Items in the info attribute survives copy and slicing and can
        be store to and retrieved from trajectory files given that the
        key is a string, the value is picklable and, if the value is a
        user-defined object, its base class is importable.  One should
        not make any assumptions about the existence of keys.

    Examples:

    These three are equivalent:

    >>> d = 1.104  # N2 bondlength
    >>> a = Atoms('N2', [(0, 0, 0), (0, 0, d)])
    >>> a = Atoms(numbers=[7, 7], positions=[(0, 0, 0), (0, 0, d)])
    >>> a = Atoms([Atom('N', (0, 0, 0)), Atom('N', (0, 0, d)])

    FCC gold:

    >>> a = 4.05  # Gold lattice constant
    >>> b = a / 2
    >>> fcc = Atoms('Au',
    ...             cell=[(0, b, b), (b, 0, b), (b, b, 0)],
    ...             pbc=True)

    Hydrogen wire:

    >>> d = 0.9  # H-H distance
    >>> L = 7.0
    >>> h = Atoms('H', positions=[(0, L / 2, L / 2)],
    ...           cell=(d, L, L),
    ...           pbc=(1, 0, 0))
    """

    def __init__(self, symbols=None,
                 positions=None, numbers=None,
                 tags=None, momenta=None, masses=None,
                 magmoms=None, charges=None,
                 scaled_positions=None,
                 cell=None, pbc=None, celldisp=None,
                 constraint=None,
                 calculator=None,
                 info=None):

        atoms = None

        if hasattr(symbols, 'GetUnitCell'):
            from ase.old import OldASEListOfAtomsWrapper
            atoms = OldASEListOfAtomsWrapper(symbols)
            symbols = None
        elif hasattr(symbols, 'get_positions'):
            atoms = symbols
            symbols = None
        elif (isinstance(symbols, (list, tuple)) and
              len(symbols) > 0 and isinstance(symbols[0], Atom)):
            # Get data from a list or tuple of Atom objects:
            data = [[atom.get_raw(name) for atom in symbols]
                    for name in
                    ['position', 'number', 'tag', 'momentum',
                     'mass', 'magmom', 'charge']]
            atoms = self.__class__(None, *data)
            symbols = None

        if atoms is not None:
            # Get data from another Atoms object:
            if scaled_positions is not None:
                raise NotImplementedError
            if symbols is None and numbers is None:
                numbers = atoms.get_atomic_numbers()
            if positions is None:
                positions = atoms.get_positions()
            if tags is None and atoms.has('tags'):
                tags = atoms.get_tags()
            if momenta is None and atoms.has('momenta'):
                momenta = atoms.get_momenta()
            if magmoms is None and atoms.has('magmoms'):
                magmoms = atoms.get_initial_magnetic_moments()
            if masses is None and atoms.has('masses'):
                masses = atoms.get_masses()
            if charges is None and atoms.has('charges'):
                charges = atoms.get_initial_charges()
            if cell is None:
                cell = atoms.get_cell()
            if celldisp is None:
                celldisp = atoms.get_celldisp()
            if pbc is None:
                pbc = atoms.get_pbc()
            if constraint is None:
                constraint = [c.copy() for c in atoms.constraints]
            if calculator is None:
                calculator = atoms.get_calculator()

        self.arrays = {}

        if symbols is None:
            if numbers is None:
                if positions is not None:
                    natoms = len(positions)
                elif scaled_positions is not None:
                    natoms = len(scaled_positions)
                else:
                    natoms = 0
                numbers = np.zeros(natoms, int)
            self.new_array('numbers', numbers, int)
        else:
            if numbers is not None:
                raise ValueError(
                    'Use only one of "symbols" and "numbers".')
            else:
                self.new_array('numbers', symbols2numbers(symbols), int)

        if cell is None:
            cell = np.eye(3)
        self.set_cell(cell)

        if celldisp is None:
            celldisp = np.zeros(shape=(3, 1))
        self.set_celldisp(celldisp)

        if positions is None:
            if scaled_positions is None:
                positions = np.zeros((len(self.arrays['numbers']), 3))
            else:
                positions = np.dot(scaled_positions, self._cell)
        else:
            if scaled_positions is not None:
                raise RuntimeError('Both scaled and cartesian positions set!')
        self.new_array('positions', positions, float, (3,))

        self.set_constraint(constraint)
        self.set_tags(default(tags, 0))
        self.set_momenta(default(momenta, (0.0, 0.0, 0.0)))
        self.set_masses(default(masses, None))
        self.set_initial_magnetic_moments(default(magmoms, 0.0))
        self.set_initial_charges(default(charges, 0.0))
        if pbc is None:
            pbc = False
        self.set_pbc(pbc)

        if info is None:
            self.info = {}
        else:
            self.info = dict(info)

        self.adsorbate_info = {}

        self.set_calculator(calculator)

    def set_calculator(self, calc=None):
        """Attach calculator object."""
        if hasattr(calc, '_SetListOfAtoms'):
            from ase.old import OldASECalculatorWrapper
            calc = OldASECalculatorWrapper(calc, self)
        if hasattr(calc, 'set_atoms'):
            calc.set_atoms(self)
        self._calc = calc

    def get_calculator(self):
        """Get currently attached calculator object."""
        return self._calc

    def _del_calculator(self):
        self._calc = None

    calc = property(get_calculator, set_calculator, _del_calculator,
                    doc='Calculator object.')

    def set_constraint(self, constraint=None):
        """Apply one or more constrains.

        The *constraint* argument must be one constraint object or a
        list of constraint objects."""
        if constraint is None:
            self._constraints = []
        else:
            if isinstance(constraint, (list, tuple)):
                self._constraints = constraint
            else:
                self._constraints = [constraint]

    def _get_constraints(self):
        return self._constraints

    def _del_constraints(self):
        self._constraints = []

    constraints = property(_get_constraints, set_constraint, _del_constraints,
                           'Constraints of the atoms.')

    def set_cell(self, cell, scale_atoms=False, fix=None):
        """Set unit cell vectors.

        Parameters:

        cell :
            Unit cell.  A 3x3 matrix (the three unit cell vectors) or
            just three numbers for an orthorhombic cell.
        scale_atoms : bool
            Fix atomic positions or move atoms with the unit cell?
            Default behavior is to *not* move the atoms (scale_atoms=False).

        Examples:

        Two equivalent ways to define an orthorhombic cell:

        >>> a.set_cell([a, b, c])
        >>> a.set_cell([(a, 0, 0), (0, b, 0), (0, 0, c)])

        FCC unit cell:

        >>> a.set_cell([(0, b, b), (b, 0, b), (b, b, 0)])
        """

        if fix is not None:
            raise TypeError('Please use scale_atoms=%s' % (not fix))

        cell = np.array(cell, float)
        if cell.shape == (3,):
            cell = np.diag(cell)
        elif cell.shape != (3, 3):
            raise ValueError('Cell must be length 3 sequence or '
                             '3x3 matrix!')
        if scale_atoms:
            M = np.linalg.solve(self._cell, cell)
            self.arrays['positions'][:] = np.dot(self.arrays['positions'], M)
        self._cell = cell

    def set_celldisp(self, celldisp):
        celldisp = np.array(celldisp, float)
        self._celldisp = celldisp

    def get_celldisp(self):
        """Get the unit cell displacement vectors ."""
        return self._celldisp.copy()

    def get_cell(self):
        """Get the three unit cell vectors as a 3x3 ndarray."""
        return self._cell.copy()

    def get_reciprocal_cell(self):
        """Get the three reciprocal lattice vectors as a 3x3 ndarray.

        Note that the commonly used factor of 2 pi for Fourier
        transforms is not included here."""

        rec_unit_cell = np.linalg.inv(self.get_cell()).transpose()
        return rec_unit_cell

    def set_pbc(self, pbc):
        """Set periodic boundary condition flags."""
        if isinstance(pbc, int):
            pbc = (pbc,) * 3
        self._pbc = np.array(pbc, bool)

    def get_pbc(self):
        """Get periodic boundary condition flags."""
        return self._pbc.copy()

    def new_array(self, name, a, dtype=None, shape=None):
        """Add new array.

        If *shape* is not *None*, the shape of *a* will be checked."""

        if dtype is not None:
            a = np.array(a, dtype)
        else:
            a = a.copy()

        if name in self.arrays:
            raise RuntimeError

        for b in self.arrays.values():
            if len(a) != len(b):
                raise ValueError('Array has wrong length: %d != %d.' %
                                 (len(a), len(b)))
            break

        if shape is not None and a.shape[1:] != shape:
            raise ValueError('Array has wrong shape %s != %s.' %
                             (a.shape, (a.shape[0:1] + shape)))

        self.arrays[name] = a

    def get_array(self, name, copy=True):
        """Get an array.

        Returns a copy unless the optional argument copy is false.
        """
        if copy:
            return self.arrays[name].copy()
        else:
            return self.arrays[name]

    def set_array(self, name, a, dtype=None, shape=None):
        """Update array.

        If *shape* is not *None*, the shape of *a* will be checked.
        If *a* is *None*, then the array is deleted."""

        b = self.arrays.get(name)
        if b is None:
            if a is not None:
                self.new_array(name, a, dtype, shape)
        else:
            if a is None:
                del self.arrays[name]
            else:
                a = np.asarray(a)
                if a.shape != b.shape:
                    raise ValueError('Array has wrong shape %s != %s.' %
                                     (a.shape, b.shape))
                b[:] = a

    def has(self, name):
        """Check for existence of array.

        name must be one of: 'tags', 'momenta', 'masses', 'magmoms',
        'charges'."""
        return name in self.arrays

    def set_atomic_numbers(self, numbers):
        """Set atomic numbers."""
        self.set_array('numbers', numbers, int, ())

    def get_atomic_numbers(self):
        """Get integer array of atomic numbers."""
        return self.arrays['numbers'].copy()

    def set_chemical_symbols(self, symbols):
        """Set chemical symbols."""
        self.set_array('numbers', symbols2numbers(symbols), int, ())

    def get_chemical_symbols(self, reduce=False):
        """Get list of chemical symbol strings."""
        if reduce:
            warnings.warn('ase.atoms.get_chemical_symbols(reduce=True) is ' +
                          'deprecated. Please use ase.atoms.get_chemical' +
                          '_formula(mode="reduce") instead.',
                          DeprecationWarning, stacklevel=2)
            return self.get_chemical_formula(mode='reduce')
        return [chemical_symbols[Z] for Z in self.arrays['numbers']]

    def get_chemical_formula(self, mode='hill'):
        """Get the chemial formula as a string based on the chemical symbols.

        Parameters:

        mode:
            There are three different modes available:

            'all': The list of chemical symbols are contracted to at string,
            e.g. ['C', 'H', 'H', 'H', 'O', 'H'] becomes 'CHHHOH'.

            'reduce': The same as 'all' where repeated elements are contracted
            to a single symbol and a number, e.g. 'CHHHOCHHH' is reduced to
            'CH3OCH3'.

            'hill': The list of chemical symbols are contracted to a string
            following the Hill notation (alphabetical order with C and H
            first), e.g. 'CHHHOCHHH' is reduced to 'C2H6O' and 'SOOHOHO' to
            'H2O4S'. This is default.
        """
        if len(self) == 0:
            return ''

        if mode == 'reduce':
            numbers = self.get_atomic_numbers()
            n = len(numbers)
            changes = np.concatenate(([0], np.arange(1, n)[numbers[1:] !=
                                                           numbers[:-1]]))
            symbols = [chemical_symbols[e] for e in numbers[changes]]
            counts = np.append(changes[1:], n) - changes
        elif mode == 'hill':
            numbers = self.get_atomic_numbers()
            elements = np.unique(numbers)
            symbols = np.array([chemical_symbols[e] for e in elements])
            counts = np.array([(numbers == e).sum() for e in elements])

            ind = symbols.argsort()
            symbols = symbols[ind]
            counts = counts[ind]

            if 'H' in symbols:
                i = np.arange(len(symbols))[symbols == 'H']
                symbols = np.insert(np.delete(symbols, i), 0, symbols[i])
                counts = np.insert(np.delete(counts, i), 0, counts[i])
            if 'C' in symbols:
                i = np.arange(len(symbols))[symbols == 'C']
                symbols = np.insert(np.delete(symbols, i), 0, symbols[i])
                counts = np.insert(np.delete(counts, i), 0, counts[i])
        elif mode == 'all':
            numbers = self.get_atomic_numbers()
            symbols = [chemical_symbols[n] for n in numbers]
            counts = [1] * len(numbers)
        else:
            raise ValueError("Use mode = 'all', 'reduce' or 'hill'.")

        formula = ''
        for s, c in zip(symbols, counts):
            formula += s
            if c > 1:
                formula += str(c)
        return formula

    def set_tags(self, tags):
        """Set tags for all atoms. If only one tag is supplied, it is
        applied to all atoms."""
        if type(tags) == int:
            tags = [tags] * len(self)
        self.set_array('tags', tags, int, ())

    def get_tags(self):
        """Get integer array of tags."""
        if 'tags' in self.arrays:
            return self.arrays['tags'].copy()
        else:
            return np.zeros(len(self), int)

    def set_momenta(self, momenta):
        """Set momenta."""
        if len(self.constraints) > 0 and momenta is not None:
            momenta = np.array(momenta)  # modify a copy
            for constraint in self.constraints:
                constraint.adjust_forces(self.arrays['positions'], momenta)
        self.set_array('momenta', momenta, float, (3,))

    def set_velocities(self, velocities):
        """Set the momenta by specifying the velocities."""
        self.set_momenta(self.get_masses()[:, np.newaxis] * velocities)

    def get_momenta(self):
        """Get array of momenta."""
        if 'momenta' in self.arrays:
            return self.arrays['momenta'].copy()
        else:
            return np.zeros((len(self), 3))

    def set_masses(self, masses='defaults'):
        """Set atomic masses.

        The array masses should contain a list of masses.  In case
        the masses argument is not given or for those elements of the
        masses list that are None, standard values are set."""

        if masses == 'defaults':
            masses = atomic_masses[self.arrays['numbers']]
        elif isinstance(masses, (list, tuple)):
            newmasses = []
            for m, Z in zip(masses, self.arrays['numbers']):
                if m is None:
                    newmasses.append(atomic_masses[Z])
                else:
                    newmasses.append(m)
            masses = newmasses
        self.set_array('masses', masses, float, ())

    def get_masses(self):
        """Get array of masses."""
        if 'masses' in self.arrays:
            return self.arrays['masses'].copy()
        else:
            return atomic_masses[self.arrays['numbers']]

    def set_initial_magnetic_moments(self, magmoms=None):
        """Set the initial magnetic moments.

        Use either one or three numbers for every atom (collinear
        or non-collinear spins)."""

        if magmoms is None:
            self.set_array('magmoms', None)
        else:
            magmoms = np.asarray(magmoms)
            self.set_array('magmoms', magmoms, float, magmoms.shape[1:])

    def get_initial_magnetic_moments(self):
        """Get array of initial magnetic moments."""
        if 'magmoms' in self.arrays:
            return self.arrays['magmoms'].copy()
        else:
            return np.zeros(len(self))

    def get_magnetic_moments(self):
        """Get calculated local magnetic moments."""
        if self._calc is None:
            raise RuntimeError('Atoms object has no calculator.')
<<<<<<< HEAD
        return self._calc.get_magnetic_moments(self)
        
=======
        if self._calc.get_spin_polarized():
            return self._calc.get_magnetic_moments(self)
        else:
            return np.zeros(len(self))

>>>>>>> 5d28d84f
    def get_magnetic_moment(self):
        """Get calculated total magnetic moment."""
        if self._calc is None:
            raise RuntimeError('Atoms object has no calculator.')
        return self._calc.get_magnetic_moment(self)

    def set_initial_charges(self, charges=None):
        """Set the initial charges."""

        if charges is None:
            self.set_array('charges', None)
        else:
            self.set_array('charges', charges, float, ())

    def set_charges(self, charges=None):
        """Deprecated method. Use set_initial_charges."""
        warnings.warn('ase.atoms.set_charges is deprecated. Please use ase.'
                      'atoms.set_initial_charges instead.',
                      DeprecationWarning, stacklevel=2)
        self.set_initial_charges(charges)

    def get_initial_charges(self):
        """Get array of initial charges."""
        if 'charges' in self.arrays:
            return self.arrays['charges'].copy()
        else:
            return np.zeros(len(self))

    def get_charges(self):
        """Get calculated charges."""
        if self._calc is None:
            raise RuntimeError('Atoms object has no calculator.')
        try:
            charges = self._calc.get_charges(self)
        except AttributeError:
            raise NotImplementedError

    def set_positions(self, newpositions):
        """Set positions, honoring any constraints."""
        positions = self.arrays['positions']
        if self.constraints:
            newpositions = np.array(newpositions, float)
            for constraint in self.constraints:
                constraint.adjust_positions(positions, newpositions)

        self.set_array('positions', newpositions, shape=(3,))

    def get_positions(self, wrap=False):
        """Get array of positions. If wrap==True, wraps atoms back
        into unit cell.
        """
        if wrap:
            scaled = self.get_scaled_positions()
            return np.dot(scaled, self._cell)
        else:
            return self.arrays['positions'].copy()

    def get_calculation_done(self):
        """Let the calculator calculate its thing,
           using the current input.
           """
        if self.calc is None:
            raise RuntimeError('Atoms object has no calculator.')
        self.calc.initialize(self)
        self.calc.calculate(self)

    def get_potential_energy(self):
        """Calculate potential energy."""
        if self._calc is None:
            raise RuntimeError('Atoms object has no calculator.')
        return self._calc.get_potential_energy(self)

    def get_potential_energies(self):
        """Calculate the potential energies of all the atoms.

        Only available with calculators supporting per-atom energies
        (e.g. classical potentials).
        """
        if self._calc is None:
            raise RuntimeError('Atoms object has no calculator.')
        return self._calc.get_potential_energies(self)

    def get_kinetic_energy(self):
        """Get the kinetic energy."""
        momenta = self.arrays.get('momenta')
        if momenta is None:
            return 0.0
        return 0.5 * np.vdot(momenta, self.get_velocities())

    def get_velocities(self):
        """Get array of velocities."""
        momenta = self.arrays.get('momenta')
        if momenta is None:
            return None
        m = self.arrays.get('masses')
        if m is None:
            m = atomic_masses[self.arrays['numbers']]
        return momenta / m.reshape(-1, 1)

    def get_total_energy(self):
        """Get the total energy - potential plus kinetic energy."""
        return self.get_potential_energy() + self.get_kinetic_energy()

    def get_forces(self, apply_constraint=True):
        """Calculate atomic forces.

        Ask the attached calculator to calculate the forces and apply
        constraints.  Use *apply_constraint=False* to get the raw
        forces."""

        if self._calc is None:
            raise RuntimeError('Atoms object has no calculator.')
        forces = self._calc.get_forces(self)
        if apply_constraint:
            for constraint in self.constraints:
                constraint.adjust_forces(self.arrays['positions'], forces)
        return forces

    def get_stress(self, voigt=True):
        """Calculate stress tensor.

        Returns an array of the six independent components of the
        symmetric stress tensor, in the traditional Voigt order
        (xx, yy, zz, yz, xz, xy) or as a 3x3 matrix.  Default is Voigt
        order.
        """

        if self._calc is None:
            raise RuntimeError('Atoms object has no calculator.')

        stress = self._calc.get_stress(self)
        shape = stress.shape

        if shape == (3, 3):
            warnings.warn('Converting 3x3 stress tensor from %s ' %
                          self._calc.__class__.__name__ +
                          'calculator to the required Voigt form.')
            stress = np.array([stress[0, 0], stress[1, 1], stress[2, 2],
                               stress[1, 2], stress[0, 2], stress[0, 1]])
        else:
            assert shape == (6,)

        if voigt:
            return stress
        else:
            xx, yy, zz, yz, xz, xy = stress
            return np.array([(xx, xy, xz),
                             (xy, yy, yz),
                             (xz, yz, zz)])

    def get_stresses(self):
        """Calculate the stress-tensor of all the atoms.

        Only available with calculators supporting per-atom energies and
        stresses (e.g. classical potentials).  Even for such calculators
        there is a certain arbitrariness in defining per-atom stresses.
        """
        if self._calc is None:
            raise RuntimeError('Atoms object has no calculator.')
        return self._calc.get_stresses(self)

    def get_dipole_moment(self):
        """Calculate the electric dipole moment for the atoms object.

        Only available for calculators which has a get_dipole_moment()
        method."""

        if self._calc is None:
            raise RuntimeError('Atoms object has no calculator.')
        return self._calc.get_dipole_moment(self)

    def copy(self):
        """Return a copy."""
        import copy
        atoms = self.__class__(cell=self._cell, pbc=self._pbc, info=self.info)

        atoms.arrays = {}
        for name, a in self.arrays.items():
            atoms.arrays[name] = a.copy()
        atoms.constraints = copy.deepcopy(self.constraints)
        atoms.adsorbate_info = copy.deepcopy(self.adsorbate_info)
        return atoms

    def __len__(self):
        return len(self.arrays['positions'])

    def get_number_of_atoms(self):
        """Returns the number of atoms.

        Equivalent to len(atoms) in the standard ASE Atoms class.
        """
        return len(self)

    def __repr__(self):
        num = self.get_atomic_numbers()
        N = len(num)
        if N == 0:
            symbols = ''
        elif N <= 60:
            symbols = self.get_chemical_formula('reduce')
        else:
            symbols = self.get_chemical_formula('hill')
        s = "%s(symbols='%s', " % (self.__class__.__name__, symbols)
        for name in self.arrays:
            if name == 'numbers':
                continue
            s += '%s=..., ' % name
        if (self._cell - np.diag(self._cell.diagonal())).any():
            s += 'cell=%s, ' % self._cell.tolist()
        else:
            s += 'cell=%s, ' % self._cell.diagonal().tolist()
        s += 'pbc=%s, ' % self._pbc.tolist()
        if len(self.constraints) == 1:
            s += 'constraint=%s, ' % repr(self.constraints[0])
        if len(self.constraints) > 1:
            s += 'constraint=%s, ' % repr(self.constraints)
        if self._calc is not None:
            s += 'calculator=%s(...), ' % self._calc.__class__.__name__
        return s[:-2] + ')'

    def __add__(self, other):
        atoms = self.copy()
        atoms += other
        return atoms

    def extend(self, other):
        """Extend atoms object by appending atoms from *other*."""
        if isinstance(other, Atom):
            other = self.__class__([other])

        n1 = len(self)
        n2 = len(other)

        for name, a1 in self.arrays.items():
            a = np.zeros((n1 + n2,) + a1.shape[1:], a1.dtype)
            a[:n1] = a1
            if name == 'masses':
                a2 = other.get_masses()
            else:
                a2 = other.arrays.get(name)
            if a2 is not None:
                a[n1:] = a2
            self.arrays[name] = a

        for name, a2 in other.arrays.items():
            if name in self.arrays:
                continue
            a = np.empty((n1 + n2,) + a2.shape[1:], a2.dtype)
            a[n1:] = a2
            if name == 'masses':
                a[:n1] = self.get_masses()[:n1]
            else:
                a[:n1] = 0

            self.set_array(name, a)

        return self

    __iadd__ = extend

    def append(self, atom):
        """Append atom to end."""
        self.extend(self.__class__([atom]))

    def __getitem__(self, i):
        """Return a subset of the atoms.

        i -- scalar integer, list of integers, or slice object
        describing which atoms to return.

        If i is a scalar, return an Atom object. If i is a list or a
        slice, return an Atoms object with the same cell, pbc, and
        other associated info as the original Atoms object. The
        indices of the constraints will be shuffled so that they match
        the indexing in the subset returned.

        """
        if isinstance(i, int):
            natoms = len(self)
            if i < -natoms or i >= natoms:
                raise IndexError('Index out of range.')

            return Atom(atoms=self, index=i)

        import copy
        from ase.constraints import FixConstraint

        atoms = self.__class__(cell=self._cell, pbc=self._pbc, info=self.info)
        # TODO: Do we need to shuffle indices in adsorbate_info too?
        atoms.adsorbate_info = self.adsorbate_info

        atoms.arrays = {}
        for name, a in self.arrays.items():
            atoms.arrays[name] = a[i].copy()

        # Constraints need to be deepcopied, since we need to shuffle
        # the indices
        atoms.constraints = copy.deepcopy(self.constraints)
        condel = []
        for con in atoms.constraints:
            if isinstance(con, FixConstraint):
                try:
                    con.index_shuffle(i)
                except IndexError:
                    condel.append(con)
        for con in condel:
            atoms.constraints.remove(con)
        return atoms

    def __delitem__(self, i):
        from ase.constraints import FixAtoms
        check_constraint = np.array([isinstance(c, FixAtoms)
                                     for c in self._constraints])
        if len(self._constraints) > 0 and not check_constraint.all():
            raise RuntimeError('Remove constraint using set_constraint() ' +
                               'before deleting atoms.')
        mask = np.ones(len(self), bool)
        mask[i] = False
        for name, a in self.arrays.items():
            self.arrays[name] = a[mask]
        if len(self._constraints) > 0:
            for n in range(len(self._constraints)):
                self._constraints[n].delete_atom(range(len(mask))[i])

    def pop(self, i=-1):
        """Remove and return atom at index *i* (default last)."""
        atom = self[i]
        atom.cut_reference_to_atoms()
        del self[i]
        return atom

    def __imul__(self, m):
        """In-place repeat of atoms."""
        if isinstance(m, int):
            m = (m, m, m)

        M = np.product(m)
        n = len(self)

        for name, a in self.arrays.items():
            self.arrays[name] = np.tile(a, (M,) + (1,) * (len(a.shape) - 1))

        positions = self.arrays['positions']
        i0 = 0
        for m0 in range(m[0]):
            for m1 in range(m[1]):
                for m2 in range(m[2]):
                    i1 = i0 + n
                    positions[i0:i1] += np.dot((m0, m1, m2), self._cell)
                    i0 = i1

        if self.constraints is not None:
            self.constraints = [c.repeat(m, n) for c in self.constraints]

        self._cell = np.array([m[c] * self._cell[c] for c in range(3)])

        return self

    def repeat(self, rep):
        """Create new repeated atoms object.

        The *rep* argument should be a sequence of three positive
        integers like *(2,3,1)* or a single integer (*r*) equivalent
        to *(r,r,r)*."""

        atoms = self.copy()
        atoms *= rep
        return atoms

    __mul__ = repeat

    def translate(self, displacement):
        """Translate atomic positions.

        The displacement argument can be a float an xyz vector or an
        nx3 array (where n is the number of atoms)."""

        self.arrays['positions'] += np.array(displacement)

    def center(self, vacuum=None, axis=None):
        """Center atoms in unit cell.

        Centers the atoms in the unit cell, so there is the same
        amount of vacuum on all sides.

        Parameters:

        vacuum (default: None): If specified adjust the amount of
        vacuum when centering.  If vacuum=10.0 there will thus be 10
        Angstrom of vacuum on each side.

        axis (default: None): If specified, only act on the specified
        axis.  Default: Act on all axes.
        """
        # Find the orientations of the faces of the unit cell
        c = self.get_cell()
        dirs = np.zeros_like(c)
        for i in range(3):
            dirs[i] = np.cross(c[i - 1], c[i - 2])
            dirs[i] /= np.sqrt(np.dot(dirs[i], dirs[i]))  # normalize
            if np.dot(dirs[i], c[i]) < 0.0:
                dirs[i] *= -1

        # Now, decide how much each basis vector should be made longer
        if axis is None:
            axes = (0, 1, 2)
        else:
            axes = (axis,)
        p = self.arrays['positions']
        longer = np.zeros(3)
        shift = np.zeros(3)
        for i in axes:
            p0 = np.dot(p, dirs[i]).min()
            p1 = np.dot(p, dirs[i]).max()
            height = np.dot(c[i], dirs[i])
            if vacuum is not None:
                lng = (p1 - p0 + 2 * vacuum) - height
            else:
                lng = 0.0  # Do not change unit cell size!
            top = lng + height - p1
            shf = 0.5 * (top - p0)
            cosphi = np.dot(c[i], dirs[i]) / np.sqrt(np.dot(c[i], c[i]))
            longer[i] = lng / cosphi
            shift[i] = shf / cosphi

        # Now, do it!
        translation = np.zeros(3)
        for i in axes:
            nowlen = np.sqrt(np.dot(c[i], c[i]))
            self._cell[i] *= 1 + longer[i] / nowlen
            translation += shift[i] * c[i] / nowlen
        self.arrays['positions'] += translation

    def get_center_of_mass(self, scaled=False):
        """Get the center of mass.

        If scaled=True the center of mass in scaled coordinates
        is returned."""
        m = self.get_masses()
        com = np.dot(m, self.arrays['positions']) / m.sum()
        if scaled:
            return np.linalg.solve(self._cell.T, com)
        else:
            return com

    def get_moments_of_inertia(self, vectors=False):
        """Get the moments of inertia along the principal axes.

        The three principal moments of inertia are computed from the
        eigenvalues of the symmetric inertial tensor. Periodic boundary
        conditions are ignored. Units of the moments of inertia are
        amu*angstrom**2.
        """
        com = self.get_center_of_mass()
        positions = self.get_positions()
        positions -= com  # translate center of mass to origin
        masses = self.get_masses()

        #initialize elements of the inertial tensor
        I11 = I22 = I33 = I12 = I13 = I23 = 0.0
        for i in range(len(self)):
            x, y, z = positions[i]
            m = masses[i]

            I11 += m * (y ** 2 + z ** 2)
            I22 += m * (x ** 2 + z ** 2)
            I33 += m * (x ** 2 + y ** 2)
            I12 += -m * x * y
            I13 += -m * x * z
            I23 += -m * y * z

        I = np.array([[I11, I12, I13],
                      [I12, I22, I23],
                      [I13, I23, I33]])

        evals, evecs = np.linalg.eigh(I)
        if vectors:
            return evals, evecs.transpose()
        else:
            return evals

    def get_angular_momentum(self):
        """Get total angular momentum with respect to the center of mass."""
        com = self.get_center_of_mass()
        positions = self.get_positions()
        positions -= com  # translate center of mass to origin
        return np.cross(positions, self.get_momenta()).sum(0)

    def rotate(self, v, a=None, center=(0, 0, 0), rotate_cell=False):
        """Rotate atoms based on a vector and an angle, or two vectors.

        Parameters:

        v:
            Vector to rotate the atoms around. Vectors can be given as
            strings: 'x', '-x', 'y', ... .

        a = None:
            Angle that the atoms is rotated around the vecor 'v'. If an angle
            is not specified, the length of 'v' is used as the angle
            (default). The angle can also be a vector and then 'v' is rotated
            into 'a'.

        center = (0, 0, 0):
            The center is kept fixed under the rotation. Use 'COM' to fix
            the center of mass, 'COP' to fix the center of positions or
            'COU' to fix the center of cell.

        rotate_cell = False:
            If true the cell is also rotated.

        Examples:

        Rotate 90 degrees around the z-axis, so that the x-axis is
        rotated into the y-axis:

        >>> a = pi / 2
        >>> atoms.rotate('z', a)
        >>> atoms.rotate((0, 0, 1), a)
        >>> atoms.rotate('-z', -a)
        >>> atoms.rotate((0, 0, a))
        >>> atoms.rotate('x', 'y')
        """

        norm = np.linalg.norm
        v = string2vector(v)
        if a is None:
            a = norm(v)
        if isinstance(a, (float, int)):
            v /= norm(v)
            c = cos(a)
            s = sin(a)
        else:
            v2 = string2vector(a)
            v /= norm(v)
            v2 /= norm(v2)
            c = np.dot(v, v2)
            v = np.cross(v, v2)
            s = norm(v)
            # In case *v* and *a* are parallel, np.cross(v, v2) vanish
            # and can't be used as a rotation axis. However, in this
            # case any rotation axis perpendicular to v2 will do.
            eps = 1e-7
            if s < eps:
                v = np.cross((0, 0, 1), v2)
                if norm(v) < eps:
                    v = np.cross((1, 0, 0), v2)
                assert norm(v) >= eps
            elif s > 0:
                v /= s

        if isinstance(center, str):
            if center.lower() == 'com':
                center = self.get_center_of_mass()
            elif center.lower() == 'cop':
                center = self.get_positions().mean(axis=0)
            elif center.lower() == 'cou':
                center = self.get_cell().sum(axis=0) / 2
            else:
                raise ValueError('Cannot interpret center')
        else:
            center = np.array(center)

        p = self.arrays['positions'] - center
        self.arrays['positions'][:] = (c * p -
                                       np.cross(p, s * v) +
                                       np.outer(np.dot(p, v), (1.0 - c) * v) +
                                       center)
        if rotate_cell:
            rotcell = self.get_cell()
            rotcell[:] = (c * rotcell -
                          np.cross(rotcell, s * v) +
                          np.outer(np.dot(rotcell, v), (1.0 - c) * v))
            self.set_cell(rotcell)

    def rotate_euler(self, center=(0, 0, 0), phi=0.0, theta=0.0, psi=0.0):
        """Rotate atoms via Euler angles.

        See e.g http://mathworld.wolfram.com/EulerAngles.html for explanation.

        Parameters:

        center :
            The point to rotate about. A sequence of length 3 with the
            coordinates, or 'COM' to select the center of mass, 'COP' to
            select center of positions or 'COU' to select center of cell.
        phi :
            The 1st rotation angle around the z axis.
        theta :
            Rotation around the x axis.
        psi :
            2nd rotation around the z axis.

        """
        if isinstance(center, str):
            if center.lower() == 'com':
                center = self.get_center_of_mass()
            elif center.lower() == 'cop':
                center = self.get_positions().mean(axis=0)
            elif center.lower() == 'cou':
                center = self.get_cell().sum(axis=0) / 2
            else:
                raise ValueError('Cannot interpret center')
        else:
            center = np.array(center)

        # First move the molecule to the origin In contrast to MATLAB,
        # numpy broadcasts the smaller array to the larger row-wise,
        # so there is no need to play with the Kronecker product.
        rcoords = self.positions - center
        # First Euler rotation about z in matrix form
        D = np.array(((cos(phi), sin(phi), 0.),
                      (-sin(phi), cos(phi), 0.),
                      (0., 0., 1.)))
        # Second Euler rotation about x:
        C = np.array(((1., 0., 0.),
                      (0., cos(theta), sin(theta)),
                      (0., -sin(theta), cos(theta))))
        # Third Euler rotation, 2nd rotation about z:
        B = np.array(((cos(psi), sin(psi), 0.),
                      (-sin(psi), cos(psi), 0.),
                      (0., 0., 1.)))
        # Total Euler rotation
        A = np.dot(B, np.dot(C, D))
        # Do the rotation
        rcoords = np.dot(A, np.transpose(rcoords))
        # Move back to the rotation point
        self.positions = np.transpose(rcoords) + center

    def get_dihedral(self, list):
        """Calculate dihedral angle.

        Calculate dihedral angle between the vectors list[0]->list[1]
        and list[2]->list[3], where list contains the atomic indexes
        in question.
        """

        # vector 0->1, 1->2, 2->3 and their normalized cross products:
        a = self.positions[list[1]] - self.positions[list[0]]
        b = self.positions[list[2]] - self.positions[list[1]]
        c = self.positions[list[3]] - self.positions[list[2]]
        bxa = np.cross(b, a)
        bxa /= np.linalg.norm(bxa)
        cxb = np.cross(c, b)
        cxb /= np.linalg.norm(cxb)
        angle = np.vdot(bxa, cxb)
        # check for numerical trouble due to finite precision:
        if angle < -1:
            angle = -1
        if angle > 1:
            angle = 1
        angle = np.arccos(angle)
        if np.vdot(bxa, c) > 0:
            angle = 2 * np.pi - angle
        return angle

    def _masked_rotate(self, center, axis, diff, mask):
        # do rotation of subgroup by copying it to temporary atoms object
        # and then rotating that
        #
        # recursive object definition might not be the most elegant thing,
        # more generally useful might be a rotation function with a mask?
        group = self.__class__()
        for i in range(len(self)):
            if mask[i]:
                group += self[i]
        group.translate(-center)
        group.rotate(axis, diff)
        group.translate(center)
        # set positions in original atoms object
        j = 0
        for i in range(len(self)):
            if mask[i]:
                self.positions[i] = group[j].position
                j += 1

    def set_dihedral(self, list, angle, mask=None):
        """
        set the dihedral angle between vectors list[0]->list[1] and
        list[2]->list[3] by changing the atom indexed by list[3]
        if mask is not None, all the atoms described in mask
        (read: the entire subgroup) are moved

        example: the following defines a very crude
        ethane-like molecule and twists one half of it by 30 degrees.

        >>> atoms = Atoms('HHCCHH', [[-1, 1, 0], [-1, -1, 0], [0, 0, 0],
                                     [1, 0, 0], [2, 1, 0], [2, -1, 0]])
        >>> atoms.set_dihedral([1,2,3,4],7*pi/6,mask=[0,0,0,1,1,1])
        """
        # if not provided, set mask to the last atom in the
        # dihedral description
        if mask is None:
            mask = np.zeros(len(self))
            mask[list[3]] = 1
        # compute necessary in dihedral change, from current value
        current = self.get_dihedral(list)
        diff = angle - current
        axis = self.positions[list[2]] - self.positions[list[1]]
        center = self.positions[list[2]]
        self._masked_rotate(center, axis, diff, mask)

    def rotate_dihedral(self, list, angle, mask=None):
        """Rotate dihedral angle.

        Complementing the two routines above: rotate a group by a
        predefined dihedral angle, starting from its current
        configuration
        """
        start = self.get_dihedral(list)
        self.set_dihedral(list, angle + start, mask)

    def get_angle(self, list):
        """Get angle formed by three atoms.

        calculate angle between the vectors list[1]->list[0] and
        list[1]->list[2], where list contains the atomic indexes in
        question."""
        # normalized vector 1->0, 1->2:
        v10 = self.positions[list[0]] - self.positions[list[1]]
        v12 = self.positions[list[2]] - self.positions[list[1]]
        v10 /= np.linalg.norm(v10)
        v12 /= np.linalg.norm(v12)
        angle = np.vdot(v10, v12)
        angle = np.arccos(angle)
        return angle

    def set_angle(self, list, angle, mask=None):
        """Set angle formed by three atoms.

        Sets the angle between vectors list[1]->list[0] and
        list[1]->list[2].

        Same usage as in set_dihedral."""
        # If not provided, set mask to the last atom in the angle description
        if mask is None:
            mask = np.zeros(len(self))
            mask[list[2]] = 1
        # Compute necessary in angle change, from current value
        current = self.get_angle(list)
        diff = angle - current
        # Do rotation of subgroup by copying it to temporary atoms object and
        # then rotating that
        v10 = self.positions[list[0]] - self.positions[list[1]]
        v12 = self.positions[list[2]] - self.positions[list[1]]
        v10 /= np.linalg.norm(v10)
        v12 /= np.linalg.norm(v12)
        axis = np.cross(v10, v12)
        center = self.positions[list[1]]
        self._masked_rotate(center, axis, diff, mask)

    def rattle(self, stdev=0.001, seed=42):
        """Randomly displace atoms.

        This method adds random displacements to the atomic positions,
        taking a possible constraint into account.  The random numbers are
        drawn from a normal distribution of standard deviation stdev.

        For a parallel calculation, it is important to use the same
        seed on all processors!  """

        rs = np.random.RandomState(seed)
        positions = self.arrays['positions']
        self.set_positions(positions +
                           rs.normal(scale=stdev, size=positions.shape))

    def get_distance(self, a0, a1, mic=False):
        """Return distance between two atoms.

        Use mic=True to use the Minimum Image Convention.
        """

        R = self.arrays['positions']
        D = R[a1] - R[a0]
        if mic:
            Dr = np.linalg.solve(self._cell.T, D)
            D = np.dot(Dr - np.round(Dr) * self._pbc, self._cell)
        return np.linalg.norm(D)

    def set_distance(self, a0, a1, distance, fix=0.5):
        """Set the distance between two atoms.

        Set the distance between atoms *a0* and *a1* to *distance*.
        By default, the center of the two atoms will be fixed.  Use
        *fix=0* to fix the first atom, *fix=1* to fix the second
        atom and *fix=0.5* (default) to fix the center of the bond."""

        R = self.arrays['positions']
        D = R[a1] - R[a0]
        x = 1.0 - distance / np.linalg.norm(D)
        R[a0] += (x * fix) * D
        R[a1] -= (x * (1.0 - fix)) * D

    def get_scaled_positions(self):
        """Get positions relative to unit cell.

        Atoms outside the unit cell will be wrapped into the cell in
        those directions with periodic boundary conditions so that the
        scaled coordinates are between zero and one."""

        scaled = np.linalg.solve(self._cell.T, self.arrays['positions'].T).T
        for i in range(3):
            if self._pbc[i]:
                # Yes, we need to do it twice.
                # See the scaled_positions.py test
                scaled[:, i] %= 1.0
                scaled[:, i] %= 1.0
        return scaled

    def set_scaled_positions(self, scaled):
        """Set positions relative to unit cell."""
        self.arrays['positions'][:] = np.dot(scaled, self._cell)

    def get_temperature(self):
        """Get the temperature. in Kelvin"""
        ekin = self.get_kinetic_energy() / len(self)
        return ekin / (1.5 * units.kB)

    def get_isotropic_pressure(self, stress):
        """Get the current calculated pressure, assume isotropic medium.
            in Bar
        """
        if type(stress) == type(1.0) or type(stress) == type(1):
            return -stress * 1e-5 / units.Pascal
        elif stress.shape == (3, 3):
            return (-(stress[0, 0] + stress[1, 1] + stress[2, 2]) / 3.0) * \
                    1e-5 / units.Pascal
        elif stress.shape == (6,):
            return (-(stress[0] + stress[1] + stress[2]) / 3.0) * \
                   1e-5 / units.Pascal
        else:
            raise ValueError('The external stress has the wrong shape.')

    def __eq__(self, other):
        """Check for identity of two atoms objects.

        Identity means: same positions, atomic numbers, unit cell and
        periodic boundary conditions."""
        try:
            a = self.arrays
            b = other.arrays
            return (len(self) == len(other) and
                    (a['positions'] == b['positions']).all() and
                    (a['numbers'] == b['numbers']).all() and
                    (self._cell == other.cell).all() and
                    (self._pbc == other.pbc).all())
        except AttributeError:
            return NotImplemented

    def __ne__(self, other):
        eq = self.__eq__(other)
        if eq is NotImplemented:
            return eq
        else:
            return not eq

    __hash__ = None

    def get_volume(self):
        """Get volume of unit cell."""
        return abs(np.linalg.det(self._cell))

    def _get_positions(self):
        """Return reference to positions-array for in-place manipulations."""
        return self.arrays['positions']

    def _set_positions(self, pos):
        """Set positions directly, bypassing constraints."""
        self.arrays['positions'][:] = pos

    positions = property(_get_positions, _set_positions,
                         doc='Attribute for direct ' +
                         'manipulation of the positions.')

    def _get_atomic_numbers(self):
        """Return reference to atomic numbers for in-place
        manipulations."""
        return self.arrays['numbers']

    numbers = property(_get_atomic_numbers, set_atomic_numbers,
                       doc='Attribute for direct ' +
                       'manipulation of the atomic numbers.')

    def _get_cell(self):
        """Return reference to unit cell for in-place manipulations."""
        return self._cell

    cell = property(_get_cell, set_cell, doc='Attribute for direct ' +
                       'manipulation of the unit cell.')

    def _get_pbc(self):
        """Return reference to pbc-flags for in-place manipulations."""
        return self._pbc

    pbc = property(_get_pbc, set_pbc,
                   doc='Attribute for direct manipulation ' +
                   'of the periodic boundary condition flags.')

    def get_name(self):
        import warnings
        warnings.warn('ase.atoms.get_name is deprecated. Please use ase.' +
                      'atoms.get_chemical_formula(mode="hill") instead.',
                      DeprecationWarning, stacklevel=2)
        return self.get_chemical_formula(mode='hill')

    def write(self, filename, format=None, **kwargs):
        """Write yourself to a file."""
        from ase.io import write
        write(filename, self, format, **kwargs)

    def edit(self):
        """Modify atoms interactively through ag viewer.

        Conflicts leading to undesirable behaviour might arise
        when matplotlib has been pre-imported with certain
        incompatible backends and while trying to use the
        plot feature inside the interactive ag. To circumvent,
        please set matplotlib.use('gtk') before calling this
        method.
        """
        from ase.gui.images import Images
        from ase.gui.gui import GUI
        images = Images([self])
        gui = GUI(images)
        gui.run()
        # use atoms returned from gui:
        # (1) delete all currently available atoms
        self.set_constraint()
        for z in range(len(self)):
            self.pop()
        edited_atoms = gui.images.get_atoms(0)
        # (2) extract atoms from edit session
        self.extend(edited_atoms)
        self.set_constraint(edited_atoms._get_constraints())
        self.set_cell(edited_atoms.get_cell())
        self.set_initial_magnetic_moments(edited_atoms.get_magnetic_moments())
        self.set_tags(edited_atoms.get_tags())
        return


def string2symbols(s):
    """Convert string to list of chemical symbols."""
    n = len(s)

    if n == 0:
        return []

    c = s[0]

    if c.isdigit():
        i = 1
        while i < n and s[i].isdigit():
            i += 1
        return int(s[:i]) * string2symbols(s[i:])

    if c == '(':
        p = 0
        for i, c in enumerate(s):
            if c == '(':
                p += 1
            elif c == ')':
                p -= 1
                if p == 0:
                    break
        j = i + 1
        while j < n and s[j].isdigit():
            j += 1
        if j > i + 1:
            m = int(s[i + 1:j])
        else:
            m = 1
        return m * string2symbols(s[1:i]) + string2symbols(s[j:])

    if c.isupper():
        i = 1
        if 1 < n and s[1].islower():
            i += 1
        j = i
        while j < n and s[j].isdigit():
            j += 1
        if j > i:
            m = int(s[i:j])
        else:
            m = 1
        return m * [s[:i]] + string2symbols(s[j:])
    else:
        raise ValueError


def symbols2numbers(symbols):
    if isinstance(symbols, str):
        symbols = string2symbols(symbols)
    numbers = []
    for s in symbols:
        if isinstance(s, str):
            numbers.append(atomic_numbers[s])
        else:
            numbers.append(s)
    return numbers


def string2vector(v):
    if isinstance(v, str):
        if v[0] == '-':
            return -string2vector(v[1:])
        w = np.zeros(3)
        w['xyz'.index(v)] = 1.0
        return w
    return np.array(v, float)


def default(data, dflt):
    """Helper function for setting default values."""
    if data is None:
        return None
    elif isinstance(data, (list, tuple)):
        newdata = []
        allnone = True
        for x in data:
            if x is None:
                newdata.append(dflt)
            else:
                newdata.append(x)
                allnone = False
        if allnone:
            return None
        return newdata
    else:
        return data<|MERGE_RESOLUTION|>--- conflicted
+++ resolved
@@ -568,16 +568,8 @@
         """Get calculated local magnetic moments."""
         if self._calc is None:
             raise RuntimeError('Atoms object has no calculator.')
-<<<<<<< HEAD
         return self._calc.get_magnetic_moments(self)
-        
-=======
-        if self._calc.get_spin_polarized():
-            return self._calc.get_magnetic_moments(self)
-        else:
-            return np.zeros(len(self))
-
->>>>>>> 5d28d84f
+
     def get_magnetic_moment(self):
         """Get calculated total magnetic moment."""
         if self._calc is None:
